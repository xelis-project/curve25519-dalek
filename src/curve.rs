--- conflicted
+++ resolved
@@ -101,15 +101,9 @@
 #[derive(Copy, Clone)]
 pub struct CompressedEdwardsY(pub [u8; 32]);
 
-<<<<<<< HEAD
-impl Debug for CompressedEdwardsY {
-    fn fmt(&self, f: &mut ::std::fmt::Formatter) -> ::std::fmt::Result {
-        write!(f, "CompressedEdwardsY: {:?}", &self.0[..])
-=======
 impl Debug for CompressedPoint {
     fn fmt(&self, f: &mut ::core::fmt::Formatter) -> ::core::fmt::Result {
         write!(f, "CompressedPoint: {:?}", &self.0[..])
->>>>>>> d08bc739
     }
 }
 
