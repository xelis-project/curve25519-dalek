--- conflicted
+++ resolved
@@ -81,16 +81,6 @@
 This crate exposes an `#[unsafe_target_feature]` macro which works just like `#[target_feature]` except
 it moves the `unsafe` from the function prototype into the macro name, and can be used on safe functions.
 
-<<<<<<< HEAD
-```rust
-// ERROR: `#[target_feature(..)]` can only be applied to `unsafe` functions
-// on versions < 1.86.0
-#[target_feature(enable = "avx2")]
-fn func() {}
-```
-
-=======
->>>>>>> fc8a8a52
 ```rust
 # #[cfg(any(target_arch = "x86", target_arch = "x86_64"))]
 #[target_feature(enable = "avx2")]
