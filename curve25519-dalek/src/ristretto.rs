--- conflicted
+++ resolved
@@ -881,11 +881,7 @@
 // Arithmetic
 // ------------------------------------------------------------------------
 
-<<<<<<< HEAD
-impl<'b> Add<&'b RistrettoPoint> for &RistrettoPoint {
-=======
 impl<'a> Add<&'a RistrettoPoint> for &RistrettoPoint {
->>>>>>> fc8a8a52
     type Output = RistrettoPoint;
 
     fn add(self, other: &'a RistrettoPoint) -> RistrettoPoint {
@@ -907,11 +903,7 @@
 
 define_add_assign_variants!(LHS = RistrettoPoint, RHS = RistrettoPoint);
 
-<<<<<<< HEAD
-impl<'b> Sub<&'b RistrettoPoint> for &RistrettoPoint {
-=======
 impl<'a> Sub<&'a RistrettoPoint> for &RistrettoPoint {
->>>>>>> fc8a8a52
     type Output = RistrettoPoint;
 
     fn sub(self, other: &'a RistrettoPoint) -> RistrettoPoint {
@@ -968,11 +960,7 @@
     }
 }
 
-<<<<<<< HEAD
-impl<'b> Mul<&'b Scalar> for &RistrettoPoint {
-=======
 impl<'a> Mul<&'a Scalar> for &RistrettoPoint {
->>>>>>> fc8a8a52
     type Output = RistrettoPoint;
     /// Scalar multiplication: compute `scalar * self`.
     fn mul(self, scalar: &'a Scalar) -> RistrettoPoint {
@@ -980,11 +968,7 @@
     }
 }
 
-<<<<<<< HEAD
-impl<'b> Mul<&'b RistrettoPoint> for &Scalar {
-=======
 impl<'a> Mul<&'a RistrettoPoint> for &Scalar {
->>>>>>> fc8a8a52
     type Output = RistrettoPoint;
 
     /// Scalar multiplication: compute `self * scalar`.
