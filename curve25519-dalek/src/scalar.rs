--- conflicted
+++ resolved
@@ -328,11 +328,7 @@
 
 define_mul_assign_variants!(LHS = Scalar, RHS = Scalar);
 
-<<<<<<< HEAD
-impl<'b> Mul<&'b Scalar> for &Scalar {
-=======
 impl<'a> Mul<&'a Scalar> for &Scalar {
->>>>>>> fc8a8a52
     type Output = Scalar;
     fn mul(self, _rhs: &'a Scalar) -> Scalar {
         UnpackedScalar::mul(&self.unpack(), &_rhs.unpack()).pack()
@@ -349,11 +345,7 @@
 
 define_add_assign_variants!(LHS = Scalar, RHS = Scalar);
 
-<<<<<<< HEAD
-impl<'b> Add<&'b Scalar> for &Scalar {
-=======
 impl<'a> Add<&'a Scalar> for &Scalar {
->>>>>>> fc8a8a52
     type Output = Scalar;
     #[allow(non_snake_case)]
     fn add(self, _rhs: &'a Scalar) -> Scalar {
@@ -373,11 +365,7 @@
 
 define_sub_assign_variants!(LHS = Scalar, RHS = Scalar);
 
-<<<<<<< HEAD
-impl<'b> Sub<&'b Scalar> for &Scalar {
-=======
 impl<'a> Sub<&'a Scalar> for &Scalar {
->>>>>>> fc8a8a52
     type Output = Scalar;
     #[allow(non_snake_case)]
     fn sub(self, rhs: &'a Scalar) -> Scalar {
@@ -1043,15 +1031,9 @@
         debug_assert!(w <= 8);
 
         let digits_count = match w {
-<<<<<<< HEAD
-            4..=7 => 256usize.div_ceil(w),
-            // See comment in to_radix_2w on handling the terminal carry.
-            8 => 256usize.div_ceil(w) + 1_usize,
-=======
             4..=7 => 256_usize.div_ceil(w),
             // See comment in to_radix_2w on handling the terminal carry.
             8 => 256_usize.div_ceil(w) + 1_usize,
->>>>>>> fc8a8a52
             _ => panic!("invalid radix parameter"),
         };
 
@@ -1098,11 +1080,7 @@
 
         let mut carry = 0u64;
         let mut digits = [0i8; 64];
-<<<<<<< HEAD
-        let digits_count = 256usize.div_ceil(w);
-=======
         let digits_count = 256_usize.div_ceil(w);
->>>>>>> fc8a8a52
         #[allow(clippy::needless_range_loop)]
         for i in 0..digits_count {
             // Construct a buffer of bits of the scalar, starting at `bit_offset`.
