// -*- mode: rust; -*-
//
// This file is part of curve25519-dalek.
// Copyright (c) 2016-2021 isis lovecruft
// Copyright (c) 2016-2020 Henry de Valence
// See LICENSE for licensing information.
//
// Authors:
// - isis agora lovecruft <isis@patternsinthevoid.net>
// - Henry de Valence <hdevalence@hdevalence.ca>

//! Group operations for Curve25519, in Edwards form.
//!
//! ## Encoding and Decoding
//!
//! Encoding is done by converting to and from a `CompressedEdwardsY`
//! struct, which is a typed wrapper around `[u8; 32]`.
//!
//! ## Equality Testing
//!
//! The `EdwardsPoint` struct implements the [`subtle::ConstantTimeEq`]
//! trait for constant-time equality checking, and also uses this to
//! ensure `Eq` equality checking runs in constant time.
//!
//! ## Cofactor-related functions
//!
//! The order of the group of points on the curve \\(\mathcal E\\)
//! is \\(|\mathcal E| = 8\ell \\), so its structure is \\( \mathcal
//! E = \mathcal E\[8\] \times \mathcal E[\ell]\\).  The torsion
//! subgroup \\( \mathcal E\[8\] \\) consists of eight points of small
//! order.  Technically, all of \\(\mathcal E\\) is torsion, but we
//! use the word only to refer to the small \\(\mathcal E\[8\]\\) part, not
//! the large prime-order \\(\mathcal E[\ell]\\) part.
//!
//! To test if a point is in \\( \mathcal E\[8\] \\), use
//! [`EdwardsPoint::is_small_order`].
//!
//! To test if a point is in \\( \mathcal E[\ell] \\), use
//! [`EdwardsPoint::is_torsion_free`].
//!
//! To multiply by the cofactor, use [`EdwardsPoint::mul_by_cofactor`].
//!
//! To avoid dealing with cofactors entirely, consider using Ristretto.
//!
//! ## Scalars
//!
//! Scalars are represented by the [`Scalar`] struct. To construct a scalar, see
//! [`Scalar::from_canonical_bytes`] or [`Scalar::from_bytes_mod_order_wide`].
//!
//! ## Scalar Multiplication
//!
//! Scalar multiplication on Edwards points is provided by:
//!
//! * the `*` operator between a `Scalar` and a `EdwardsPoint`, which
//!   performs constant-time variable-base scalar multiplication;
//!
//! * the `*` operator between a `Scalar` and a
//!   `EdwardsBasepointTable`, which performs constant-time fixed-base
//!   scalar multiplication;
//!
//! * an implementation of the
//!   [`MultiscalarMul`](../traits/trait.MultiscalarMul.html) trait for
//!   constant-time variable-base multiscalar multiplication;
//!
//! * an implementation of the
//!   [`VartimeMultiscalarMul`](../traits/trait.VartimeMultiscalarMul.html)
//!   trait for variable-time variable-base multiscalar multiplication;
//!
//! ## Implementation
//!
//! The Edwards arithmetic is implemented using the “extended twisted
//! coordinates” of Hisil, Wong, Carter, and Dawson, and the
//! corresponding complete formulas.  For more details,
//! see the [`curve_models` submodule][curve_models]
//! of the internal documentation.
//!
//! ## Validity Checking
//!
//! There is no function for checking whether a point is valid.
//! Instead, the `EdwardsPoint` struct is guaranteed to hold a valid
//! point on the curve.
//!
//! We use the Rust type system to make invalid points
//! unrepresentable: `EdwardsPoint` objects can only be created via
//! successful decompression of a compressed point, or else by
//! operations on other (valid) `EdwardsPoint`s.
//!
//! [curve_models]: https://docs.rs/curve25519-dalek/latest/curve25519-dalek/backend/serial/curve_models/index.html

// We allow non snake_case names because coordinates in projective space are
// traditionally denoted by the capitalisation of their respective
// counterparts in affine space.  Yeah, you heard me, rustc, I'm gonna have my
// affine and projective cakes and eat both of them too.
#![allow(non_snake_case)]

mod affine;

use cfg_if::cfg_if;
use core::array::TryFromSliceError;
use core::borrow::Borrow;
use core::fmt::Debug;
use core::iter::Sum;
use core::ops::{Add, Neg, Sub};
use core::ops::{AddAssign, SubAssign};
use core::ops::{Mul, MulAssign};

#[cfg(feature = "digest")]
use digest::{
    FixedOutput, HashMarker, array::typenum::U64, consts::True, crypto_common::BlockSizeUser,
    typenum::IsGreater,
};

#[cfg(feature = "group")]
use {
    group::{GroupEncoding, cofactor::CofactorGroup, prime::PrimeGroup},
    rand_core::TryRngCore,
    subtle::CtOption,
};

#[cfg(any(test, feature = "rand_core"))]
use rand_core::RngCore;

use subtle::Choice;
use subtle::ConditionallyNegatable;
use subtle::ConditionallySelectable;
use subtle::ConstantTimeEq;

#[cfg(feature = "zeroize")]
use zeroize::Zeroize;

use crate::constants;

use crate::field::FieldElement;
use crate::scalar::{Scalar, clamp_integer};

use crate::montgomery::MontgomeryPoint;

use crate::backend::serial::curve_models::AffineNielsPoint;
use crate::backend::serial::curve_models::CompletedPoint;
use crate::backend::serial::curve_models::ProjectiveNielsPoint;
use crate::backend::serial::curve_models::ProjectivePoint;

#[cfg(feature = "precomputed-tables")]
use crate::window::{
    LookupTableRadix16, LookupTableRadix32, LookupTableRadix64, LookupTableRadix128,
    LookupTableRadix256,
};

#[cfg(feature = "precomputed-tables")]
use crate::traits::BasepointTable;

use crate::traits::ValidityCheck;
use crate::traits::{Identity, IsIdentity};

use affine::AffinePoint;

#[cfg(feature = "alloc")]
use crate::traits::MultiscalarMul;
#[cfg(feature = "alloc")]
use crate::traits::{VartimeMultiscalarMul, VartimePrecomputedMultiscalarMul};
#[cfg(feature = "alloc")]
use alloc::vec::Vec;

// ------------------------------------------------------------------------
// Compressed points
// ------------------------------------------------------------------------

/// In "Edwards y" / "Ed25519" format, the curve point \\((x,y)\\) is
/// determined by the \\(y\\)-coordinate and the sign of \\(x\\).
///
/// The first 255 bits of a `CompressedEdwardsY` represent the
/// \\(y\\)-coordinate.  The high bit of the 32nd byte gives the sign of \\(x\\).
#[allow(clippy::derived_hash_with_manual_eq)]
#[derive(Copy, Clone, Hash)]
pub struct CompressedEdwardsY(pub [u8; 32]);

impl ConstantTimeEq for CompressedEdwardsY {
    fn ct_eq(&self, other: &CompressedEdwardsY) -> Choice {
        self.as_bytes().ct_eq(other.as_bytes())
    }
}

impl Eq for CompressedEdwardsY {}
impl PartialEq for CompressedEdwardsY {
    fn eq(&self, other: &Self) -> bool {
        self.ct_eq(other).into()
    }
}

impl Debug for CompressedEdwardsY {
    fn fmt(&self, f: &mut core::fmt::Formatter<'_>) -> core::fmt::Result {
        write!(f, "CompressedEdwardsY: {:?}", self.as_bytes())
    }
}

impl CompressedEdwardsY {
    /// View this `CompressedEdwardsY` as an array of bytes.
    pub const fn as_bytes(&self) -> &[u8; 32] {
        &self.0
    }

    /// Copy this `CompressedEdwardsY` to an array of bytes.
    pub const fn to_bytes(&self) -> [u8; 32] {
        self.0
    }

    /// Attempt to decompress to an `EdwardsPoint`.
    ///
    /// Returns `None` if the input is not the \\(y\\)-coordinate of a
    /// curve point.
    pub fn decompress(&self) -> Option<EdwardsPoint> {
        let (is_valid_y_coord, X, Y, Z) = decompress::step_1(self);

        if is_valid_y_coord.into() {
            Some(decompress::step_2(self, X, Y, Z))
        } else {
            None
        }
    }
}

mod decompress {
    use super::*;

    #[rustfmt::skip] // keep alignment of explanatory comments
    pub(super) fn step_1(
        repr: &CompressedEdwardsY,
    ) -> (Choice, FieldElement, FieldElement, FieldElement) {
        let Y = FieldElement::from_bytes(repr.as_bytes());
        let Z = FieldElement::ONE;
        let YY = Y.square();
        let u = &YY - &Z;                            // u =  y²-1
        let v = &(&YY * &constants::EDWARDS_D) + &Z; // v = dy²+1
        let (is_valid_y_coord, X) = FieldElement::sqrt_ratio_i(&u, &v);

        (is_valid_y_coord, X, Y, Z)
    }

    #[rustfmt::skip]
    pub(super) fn step_2(
        repr: &CompressedEdwardsY,
        mut X: FieldElement,
        Y: FieldElement,
        Z: FieldElement,
    ) -> EdwardsPoint {
         // FieldElement::sqrt_ratio_i always returns the nonnegative square root,
         // so we negate according to the supplied sign bit.
        let compressed_sign_bit = Choice::from(repr.as_bytes()[31] >> 7);
        X.conditional_negate(compressed_sign_bit);

        EdwardsPoint {
            X,
            Y,
            Z,
            T: &X * &Y,
        }
    }
}

impl TryFrom<&[u8]> for CompressedEdwardsY {
    type Error = TryFromSliceError;

    fn try_from(slice: &[u8]) -> Result<CompressedEdwardsY, TryFromSliceError> {
        Self::from_slice(slice)
    }
}

// ------------------------------------------------------------------------
// Serde support
// ------------------------------------------------------------------------
// Serializes to and from `EdwardsPoint` directly, doing compression
// and decompression internally.  This means that users can create
// structs containing `EdwardsPoint`s and use Serde's derived
// serializers to serialize those structures.

#[cfg(feature = "digest")]
use constants::ED25519_SQRTAM2;
#[cfg(feature = "serde")]
use serde::de::Visitor;
#[cfg(feature = "serde")]
use serde::{Deserialize, Deserializer, Serialize, Serializer};

#[cfg(feature = "serde")]
impl Serialize for EdwardsPoint {
    fn serialize<S>(&self, serializer: S) -> Result<S::Ok, S::Error>
    where
        S: Serializer,
    {
        use serde::ser::SerializeTuple;
        let mut tup = serializer.serialize_tuple(32)?;
        for byte in self.compress().as_bytes().iter() {
            tup.serialize_element(byte)?;
        }
        tup.end()
    }
}

#[cfg(feature = "serde")]
impl Serialize for CompressedEdwardsY {
    fn serialize<S>(&self, serializer: S) -> Result<S::Ok, S::Error>
    where
        S: Serializer,
    {
        use serde::ser::SerializeTuple;
        let mut tup = serializer.serialize_tuple(32)?;
        for byte in self.as_bytes().iter() {
            tup.serialize_element(byte)?;
        }
        tup.end()
    }
}

#[cfg(feature = "serde")]
impl<'de> Deserialize<'de> for EdwardsPoint {
    fn deserialize<D>(deserializer: D) -> Result<Self, D::Error>
    where
        D: Deserializer<'de>,
    {
        struct EdwardsPointVisitor;

        impl<'de> Visitor<'de> for EdwardsPointVisitor {
            type Value = EdwardsPoint;

            fn expecting(&self, formatter: &mut core::fmt::Formatter<'_>) -> core::fmt::Result {
                formatter.write_str("a valid point in Edwards y + sign format")
            }

            fn visit_seq<A>(self, mut seq: A) -> Result<EdwardsPoint, A::Error>
            where
                A: serde::de::SeqAccess<'de>,
            {
                let mut bytes = [0u8; 32];
                #[allow(clippy::needless_range_loop)]
                for i in 0..32 {
                    bytes[i] = seq
                        .next_element()?
                        .ok_or_else(|| serde::de::Error::invalid_length(i, &"expected 32 bytes"))?;
                }
                CompressedEdwardsY(bytes)
                    .decompress()
                    .ok_or_else(|| serde::de::Error::custom("decompression failed"))
            }
        }

        deserializer.deserialize_tuple(32, EdwardsPointVisitor)
    }
}

#[cfg(feature = "serde")]
impl<'de> Deserialize<'de> for CompressedEdwardsY {
    fn deserialize<D>(deserializer: D) -> Result<Self, D::Error>
    where
        D: Deserializer<'de>,
    {
        struct CompressedEdwardsYVisitor;

        impl<'de> Visitor<'de> for CompressedEdwardsYVisitor {
            type Value = CompressedEdwardsY;

            fn expecting(&self, formatter: &mut core::fmt::Formatter<'_>) -> core::fmt::Result {
                formatter.write_str("32 bytes of data")
            }

            fn visit_seq<A>(self, mut seq: A) -> Result<CompressedEdwardsY, A::Error>
            where
                A: serde::de::SeqAccess<'de>,
            {
                let mut bytes = [0u8; 32];
                #[allow(clippy::needless_range_loop)]
                for i in 0..32 {
                    bytes[i] = seq
                        .next_element()?
                        .ok_or_else(|| serde::de::Error::invalid_length(i, &"expected 32 bytes"))?;
                }
                Ok(CompressedEdwardsY(bytes))
            }
        }

        deserializer.deserialize_tuple(32, CompressedEdwardsYVisitor)
    }
}

// ------------------------------------------------------------------------
// Internal point representations
// ------------------------------------------------------------------------

/// An `EdwardsPoint` represents a point on the Edwards form of Curve25519.
#[derive(Copy, Clone)]
#[allow(missing_docs)]
pub struct EdwardsPoint {
    pub(crate) X: FieldElement,
    pub(crate) Y: FieldElement,
    pub(crate) Z: FieldElement,
    pub(crate) T: FieldElement,
}

// ------------------------------------------------------------------------
// Constructors
// ------------------------------------------------------------------------

impl Identity for CompressedEdwardsY {
    fn identity() -> CompressedEdwardsY {
        CompressedEdwardsY([
            1, 0, 0, 0, 0, 0, 0, 0, 0, 0, 0, 0, 0, 0, 0, 0, 0, 0, 0, 0, 0, 0, 0, 0, 0, 0, 0, 0, 0,
            0, 0, 0,
        ])
    }
}

impl Default for CompressedEdwardsY {
    fn default() -> CompressedEdwardsY {
        CompressedEdwardsY::identity()
    }
}

impl CompressedEdwardsY {
    /// Construct a `CompressedEdwardsY` from a slice of bytes.
    ///
    /// # Errors
    ///
    /// Returns [`TryFromSliceError`] if the input `bytes` slice does not have
    /// a length of 32.
    pub fn from_slice(bytes: &[u8]) -> Result<CompressedEdwardsY, TryFromSliceError> {
        bytes.try_into().map(CompressedEdwardsY)
    }
}

impl Identity for EdwardsPoint {
    fn identity() -> EdwardsPoint {
        EdwardsPoint {
            X: FieldElement::ZERO,
            Y: FieldElement::ONE,
            Z: FieldElement::ONE,
            T: FieldElement::ZERO,
        }
    }
}

impl Default for EdwardsPoint {
    fn default() -> EdwardsPoint {
        EdwardsPoint::identity()
    }
}

// ------------------------------------------------------------------------
// Zeroize implementations for wiping points from memory
// ------------------------------------------------------------------------

#[cfg(feature = "zeroize")]
impl Zeroize for CompressedEdwardsY {
    /// Reset this `CompressedEdwardsY` to the compressed form of the identity element.
    fn zeroize(&mut self) {
        self.0.zeroize();
        self.0[0] = 1;
    }
}

#[cfg(feature = "zeroize")]
impl Zeroize for EdwardsPoint {
    /// Reset this `EdwardsPoint` to the identity element.
    fn zeroize(&mut self) {
        self.X.zeroize();
        self.Y = FieldElement::ONE;
        self.Z = FieldElement::ONE;
        self.T.zeroize();
    }
}

// ------------------------------------------------------------------------
// Validity checks (for debugging, not CT)
// ------------------------------------------------------------------------

impl ValidityCheck for EdwardsPoint {
    fn is_valid(&self) -> bool {
        let point_on_curve = self.as_projective().is_valid();
        let on_segre_image = (&self.X * &self.Y) == (&self.Z * &self.T);

        point_on_curve && on_segre_image
    }
}

// ------------------------------------------------------------------------
// Constant-time assignment
// ------------------------------------------------------------------------

impl ConditionallySelectable for EdwardsPoint {
    fn conditional_select(a: &EdwardsPoint, b: &EdwardsPoint, choice: Choice) -> EdwardsPoint {
        EdwardsPoint {
            X: FieldElement::conditional_select(&a.X, &b.X, choice),
            Y: FieldElement::conditional_select(&a.Y, &b.Y, choice),
            Z: FieldElement::conditional_select(&a.Z, &b.Z, choice),
            T: FieldElement::conditional_select(&a.T, &b.T, choice),
        }
    }
}

// ------------------------------------------------------------------------
// Equality
// ------------------------------------------------------------------------

impl ConstantTimeEq for EdwardsPoint {
    fn ct_eq(&self, other: &EdwardsPoint) -> Choice {
        // We would like to check that the point (X/Z, Y/Z) is equal to
        // the point (X'/Z', Y'/Z') without converting into affine
        // coordinates (x, y) and (x', y'), which requires two inversions.
        // We have that X = xZ and X' = x'Z'. Thus, x = x' is equivalent to
        // (xZ)Z' = (x'Z')Z, and similarly for the y-coordinate.

        (&self.X * &other.Z).ct_eq(&(&other.X * &self.Z))
            & (&self.Y * &other.Z).ct_eq(&(&other.Y * &self.Z))
    }
}

impl PartialEq for EdwardsPoint {
    fn eq(&self, other: &EdwardsPoint) -> bool {
        self.ct_eq(other).into()
    }
}

impl Eq for EdwardsPoint {}

// ------------------------------------------------------------------------
// Point conversions
// ------------------------------------------------------------------------

impl EdwardsPoint {
    /// Convert to a ProjectiveNielsPoint
    pub(crate) fn as_projective_niels(&self) -> ProjectiveNielsPoint {
        ProjectiveNielsPoint {
            Y_plus_X: &self.Y + &self.X,
            Y_minus_X: &self.Y - &self.X,
            Z: self.Z,
            T2d: &self.T * &constants::EDWARDS_D2,
        }
    }

    /// Convert the representation of this point from extended
    /// coordinates to projective coordinates.
    ///
    /// Free.
    pub(crate) const fn as_projective(&self) -> ProjectivePoint {
        ProjectivePoint {
            X: self.X,
            Y: self.Y,
            Z: self.Z,
        }
    }

    /// Dehomogenize to a `AffineNielsPoint`.
    /// Mainly for testing.
    pub(crate) fn as_affine_niels(&self) -> AffineNielsPoint {
        let recip = self.Z.invert();
        let x = &self.X * &recip;
        let y = &self.Y * &recip;
        let xy2d = &(&x * &y) * &constants::EDWARDS_D2;
        AffineNielsPoint {
            y_plus_x: &y + &x,
            y_minus_x: &y - &x,
            xy2d,
        }
    }

    /// Dehomogenize to `AffinePoint`.
    pub(crate) fn to_affine(self) -> AffinePoint {
        let recip = self.Z.invert();
        let x = &self.X * &recip;
        let y = &self.Y * &recip;
        AffinePoint { x, y }
    }

    /// Convert this `EdwardsPoint` on the Edwards model to the
    /// corresponding `MontgomeryPoint` on the Montgomery model.
    ///
    /// This function has one exceptional case; the identity point of
    /// the Edwards curve is sent to the 2-torsion point \\((0,0)\\)
    /// on the Montgomery curve.
    ///
    /// Note that this is a one-way conversion, since the Montgomery
    /// model does not retain sign information.
    pub fn to_montgomery(&self) -> MontgomeryPoint {
        // We have u = (1+y)/(1-y) = (Z+Y)/(Z-Y).
        //
        // The denominator is zero only when y=1, the identity point of
        // the Edwards curve.  Since 0.invert() = 0, in this case we
        // compute the 2-torsion point (0,0).
        let U = &self.Z + &self.Y;
        let W = &self.Z - &self.Y;
        let u = &U * &W.invert();
        MontgomeryPoint(u.to_bytes())
    }

    /// Converts a large batch of points to Edwards at once. This has the same
    /// behavior on identity elements as [`Self::to_montgomery`].
    #[cfg(feature = "alloc")]
    pub fn to_montgomery_batch(eds: &[Self]) -> Vec<MontgomeryPoint> {
        // Do the same thing as the above function. u = (1+y)/(1-y) = (Z+Y)/(Z-Y).
        // We will do this in a batch, ie compute (Z-Y) for all the input
        // points, then invert them all at once

        // Compute the denominators in a batch
        let mut denominators = eds.iter().map(|p| &p.Z - &p.Y).collect::<Vec<_>>();
        FieldElement::batch_invert(&mut denominators);

        // Now compute the Montgomery u coordinate for every point
        let mut ret = Vec::with_capacity(eds.len());
        for (ed, d) in eds.iter().zip(denominators.iter()) {
            let u = &(&ed.Z + &ed.Y) * d;
            ret.push(MontgomeryPoint(u.to_bytes()));
        }

        ret
    }

    /// Compress this point to `CompressedEdwardsY` format.
    pub fn compress(&self) -> CompressedEdwardsY {
        self.to_affine().compress()
    }

    /// Compress several `EdwardsPoint`s into `CompressedEdwardsY` format, using a batch inversion
    /// for a significant speedup.
    #[cfg(feature = "alloc")]
    pub fn compress_batch(inputs: &[EdwardsPoint]) -> Vec<CompressedEdwardsY> {
        let mut zs = inputs.iter().map(|input| input.Z).collect::<Vec<_>>();
        FieldElement::batch_invert(&mut zs);

        inputs
            .iter()
            .zip(&zs)
            .map(|(input, recip)| {
                let x = &input.X * recip;
                let y = &input.Y * recip;
                AffinePoint { x, y }.compress()
            })
            .collect()
    }

    #[cfg(feature = "digest")]
    /// Perform hashing to curve, with explicit hash function and domain separator, `domain_sep`,
    /// using the suite `edwards25519_XMD:SHA-512_ELL2_NU_`. The input is the concatenation of the
    /// elements of `bytes`. Likewise for the domain separator with `domain_sep`. At least one
    /// element of `domain_sep`, MUST be nonempty, and the concatenation MUST NOT exceed
    /// 255 bytes.
    ///
    /// # Panics
    /// Panics if `domain_sep.collect().len() == 0` or `> 255`
    pub fn hash_to_curve<D>(bytes: &[&[u8]], domain_sep: &[&[u8]]) -> EdwardsPoint
    where
        D: BlockSizeUser + Default + FixedOutput<OutputSize = U64> + HashMarker,
        D::BlockSize: IsGreater<D::OutputSize, Output = True>,
    {
        // For reference see
        // https://www.rfc-editor.org/rfc/rfc9380.html#name-elligator-2-method-2

        let fe = FieldElement::hash_to_field::<D>(bytes, domain_sep);
        let (M1, is_sq) = crate::montgomery::elligator_encode(&fe);

        // The `to_edwards` conversion we're performing takes as input the sign of the Edwards
        // `y` coordinate. However, the specification uses `is_sq` to determine the sign of the
        // Montgomery `v` coordinate. Our approach reconciles this mismatch as follows:
        //
        // * We arbitrarily fix the sign of the Edwards `y` coordinate (we choose 0).
        // * Using the Montgomery `u` coordinate and the Edwards `X` coordinate, we recover `v`.
        // * We verify that the sign of `v` matches the expected one, i.e., `is_sq == mont_v.is_negative()`.
        // * If it does not match, we conditionally negate to correct the sign.
        //
        // Note: This logic aligns with the RFC draft specification:
        //     https://www.rfc-editor.org/rfc/rfc9380.html#name-elligator-2-method-2
        // followed by the mapping
        //     https://www.rfc-editor.org/rfc/rfc9380.html#name-mappings-for-twisted-edward
        // The only difference is that our `elligator_encode` returns only the Montgomery `u` coordinate,
        // so we apply this workaround to reconstruct and validate the sign.

        let mut E1_opt = M1
            .to_edwards(0)
            .expect("Montgomery conversion to Edwards point in Elligator failed");

        // Now we recover v, to ensure that we got the sign right.
        let mont_v =
            &(&ED25519_SQRTAM2 * &FieldElement::from_bytes(&M1.to_bytes())) * &E1_opt.X.invert();
        E1_opt.X.conditional_negate(is_sq ^ mont_v.is_negative());
        E1_opt.mul_by_cofactor()
    }

    /// Return an `EdwardsPoint` chosen uniformly at random using a user-provided RNG.
    ///
    /// # Inputs
    ///
    /// * `rng`: any RNG which implements `RngCore`
    ///
    /// # Returns
    ///
    /// A random `EdwardsPoint`.
    ///
    /// # Implementation
    ///
    /// Uses rejection sampling, generating a random `CompressedEdwardsY` and then attempting point
    /// decompression, rejecting invalid points.
    #[cfg(any(test, feature = "rand_core"))]
    pub fn random<R: RngCore + ?Sized>(rng: &mut R) -> Self {
        let mut repr = CompressedEdwardsY([0u8; 32]);
        loop {
            rng.fill_bytes(&mut repr.0);
            if let Some(p) = repr.decompress() {
                if !IsIdentity::is_identity(&p) {
                    break p;
                }
            }
        }
    }
}

// ------------------------------------------------------------------------
// Doubling
// ------------------------------------------------------------------------

impl EdwardsPoint {
    /// Add this point to itself.
    pub(crate) fn double(&self) -> EdwardsPoint {
        self.as_projective().double().as_extended()
    }
}

// ------------------------------------------------------------------------
// Addition and Subtraction
// ------------------------------------------------------------------------

<<<<<<< HEAD
impl<'b> Add<&'b EdwardsPoint> for &EdwardsPoint {
=======
impl<'a> Add<&'a EdwardsPoint> for &EdwardsPoint {
>>>>>>> fc8a8a52
    type Output = EdwardsPoint;
    fn add(self, other: &'a EdwardsPoint) -> EdwardsPoint {
        (self + &other.as_projective_niels()).as_extended()
    }
}

define_add_variants!(
    LHS = EdwardsPoint,
    RHS = EdwardsPoint,
    Output = EdwardsPoint
);

impl<'a> AddAssign<&'a EdwardsPoint> for EdwardsPoint {
    fn add_assign(&mut self, _rhs: &'a EdwardsPoint) {
        *self = (self as &EdwardsPoint) + _rhs;
    }
}

define_add_assign_variants!(LHS = EdwardsPoint, RHS = EdwardsPoint);

<<<<<<< HEAD
impl<'b> Sub<&'b EdwardsPoint> for &EdwardsPoint {
=======
impl<'a> Sub<&'a EdwardsPoint> for &EdwardsPoint {
>>>>>>> fc8a8a52
    type Output = EdwardsPoint;
    fn sub(self, other: &'a EdwardsPoint) -> EdwardsPoint {
        (self - &other.as_projective_niels()).as_extended()
    }
}

define_sub_variants!(
    LHS = EdwardsPoint,
    RHS = EdwardsPoint,
    Output = EdwardsPoint
);

impl<'a> SubAssign<&'a EdwardsPoint> for EdwardsPoint {
    fn sub_assign(&mut self, _rhs: &'a EdwardsPoint) {
        *self = (self as &EdwardsPoint) - _rhs;
    }
}

define_sub_assign_variants!(LHS = EdwardsPoint, RHS = EdwardsPoint);

impl<T> Sum<T> for EdwardsPoint
where
    T: Borrow<EdwardsPoint>,
{
    fn sum<I>(iter: I) -> Self
    where
        I: Iterator<Item = T>,
    {
        iter.fold(EdwardsPoint::identity(), |acc, item| acc + item.borrow())
    }
}

// ------------------------------------------------------------------------
// Negation
// ------------------------------------------------------------------------

impl Neg for &EdwardsPoint {
    type Output = EdwardsPoint;

    fn neg(self) -> EdwardsPoint {
        EdwardsPoint {
            X: -(&self.X),
            Y: self.Y,
            Z: self.Z,
            T: -(&self.T),
        }
    }
}

impl Neg for EdwardsPoint {
    type Output = EdwardsPoint;

    fn neg(self) -> EdwardsPoint {
        -&self
    }
}

// ------------------------------------------------------------------------
// Scalar multiplication
// ------------------------------------------------------------------------

impl<'a> MulAssign<&'a Scalar> for EdwardsPoint {
    fn mul_assign(&mut self, scalar: &'a Scalar) {
        let result = (self as &EdwardsPoint) * scalar;
        *self = result;
    }
}

define_mul_assign_variants!(LHS = EdwardsPoint, RHS = Scalar);

define_mul_variants!(LHS = EdwardsPoint, RHS = Scalar, Output = EdwardsPoint);
define_mul_variants!(LHS = Scalar, RHS = EdwardsPoint, Output = EdwardsPoint);

<<<<<<< HEAD
impl<'b> Mul<&'b Scalar> for &EdwardsPoint {
=======
impl<'a> Mul<&'a Scalar> for &EdwardsPoint {
>>>>>>> fc8a8a52
    type Output = EdwardsPoint;
    /// Scalar multiplication: compute `scalar * self`.
    ///
    /// For scalar multiplication of a basepoint,
    /// `EdwardsBasepointTable` is approximately 4x faster.
    fn mul(self, scalar: &'a Scalar) -> EdwardsPoint {
        crate::backend::variable_base_mul(self, scalar)
    }
}

<<<<<<< HEAD
impl<'b> Mul<&'b EdwardsPoint> for &Scalar {
=======
impl<'a> Mul<&'a EdwardsPoint> for &Scalar {
>>>>>>> fc8a8a52
    type Output = EdwardsPoint;

    /// Scalar multiplication: compute `scalar * self`.
    ///
    /// For scalar multiplication of a basepoint,
    /// `EdwardsBasepointTable` is approximately 4x faster.
    fn mul(self, point: &'a EdwardsPoint) -> EdwardsPoint {
        point * self
    }
}

impl EdwardsPoint {
    /// Fixed-base scalar multiplication by the Ed25519 base point.
    ///
    /// Uses precomputed basepoint tables when the `precomputed-tables` feature
    /// is enabled, trading off increased code size for ~4x better performance.
    pub fn mul_base(scalar: &Scalar) -> Self {
        #[cfg(not(feature = "precomputed-tables"))]
        {
            scalar * constants::ED25519_BASEPOINT_POINT
        }

        #[cfg(feature = "precomputed-tables")]
        {
            scalar * constants::ED25519_BASEPOINT_TABLE
        }
    }

    /// Multiply this point by `clamp_integer(bytes)`. For a description of clamping, see
    /// [`clamp_integer`].
    pub fn mul_clamped(self, bytes: [u8; 32]) -> Self {
        // We have to construct a Scalar that is not reduced mod l, which breaks scalar invariant
        // #2. But #2 is not necessary for correctness of variable-base multiplication. All that
        // needs to hold is invariant #1, i.e., the scalar is less than 2^255. This is guaranteed
        // by clamping.
        // Further, we don't do any reduction or arithmetic with this clamped value, so there's no
        // issues arising from the fact that the curve point is not necessarily in the prime-order
        // subgroup.
        let s = Scalar {
            bytes: clamp_integer(bytes),
        };
        s * self
    }

    /// Multiply the basepoint by `clamp_integer(bytes)`. For a description of clamping, see
    /// [`clamp_integer`].
    pub fn mul_base_clamped(bytes: [u8; 32]) -> Self {
        // See reasoning in Self::mul_clamped why it is OK to make an unreduced Scalar here. We
        // note that fixed-base multiplication is also defined for all values of `bytes` less than
        // 2^255.
        let s = Scalar {
            bytes: clamp_integer(bytes),
        };
        Self::mul_base(&s)
    }
}

// ------------------------------------------------------------------------
// Multiscalar Multiplication impls
// ------------------------------------------------------------------------

// These use the iterator's size hint and the target settings to
// forward to a specific backend implementation.

#[cfg(feature = "alloc")]
impl MultiscalarMul for EdwardsPoint {
    type Point = EdwardsPoint;

    fn multiscalar_mul<I, J>(scalars: I, points: J) -> EdwardsPoint
    where
        I: IntoIterator,
        I::Item: Borrow<Scalar>,
        J: IntoIterator,
        J::Item: Borrow<EdwardsPoint>,
    {
        // Sanity-check lengths of input iterators
        let mut scalars = scalars.into_iter();
        let mut points = points.into_iter();

        // Lower and upper bounds on iterators
        let (s_lo, s_hi) = scalars.by_ref().size_hint();
        let (p_lo, p_hi) = points.by_ref().size_hint();

        // They should all be equal
        assert_eq!(s_lo, p_lo);
        assert_eq!(s_hi, Some(s_lo));
        assert_eq!(p_hi, Some(p_lo));

        // Now we know there's a single size.  When we do
        // size-dependent algorithm dispatch, use this as the hint.
        let _size = s_lo;

        crate::backend::straus_multiscalar_mul(scalars, points)
    }
}

#[cfg(feature = "alloc")]
impl VartimeMultiscalarMul for EdwardsPoint {
    type Point = EdwardsPoint;

    fn optional_multiscalar_mul<I, J>(scalars: I, points: J) -> Option<EdwardsPoint>
    where
        I: IntoIterator,
        I::Item: Borrow<Scalar>,
        J: IntoIterator<Item = Option<EdwardsPoint>>,
    {
        // Sanity-check lengths of input iterators
        let mut scalars = scalars.into_iter();
        let mut points = points.into_iter();

        // Lower and upper bounds on iterators
        let (s_lo, s_hi) = scalars.by_ref().size_hint();
        let (p_lo, p_hi) = points.by_ref().size_hint();

        // They should all be equal
        assert_eq!(s_lo, p_lo);
        assert_eq!(s_hi, Some(s_lo));
        assert_eq!(p_hi, Some(p_lo));

        // Now we know there's a single size.
        // Use this as the hint to decide which algorithm to use.
        let size = s_lo;

        if size < 190 {
            crate::backend::straus_optional_multiscalar_mul(scalars, points)
        } else {
            crate::backend::pippenger_optional_multiscalar_mul(scalars, points)
        }
    }
}

/// Precomputation for variable-time multiscalar multiplication with `EdwardsPoint`s.
// This wraps the inner implementation in a facade type so that we can
// decouple stability of the inner type from the stability of the
// outer type.
#[cfg(feature = "alloc")]
pub struct VartimeEdwardsPrecomputation(crate::backend::VartimePrecomputedStraus);

#[cfg(feature = "alloc")]
impl VartimePrecomputedMultiscalarMul for VartimeEdwardsPrecomputation {
    type Point = EdwardsPoint;

    fn new<I>(static_points: I) -> Self
    where
        I: IntoIterator,
        I::Item: Borrow<Self::Point>,
    {
        Self(crate::backend::VartimePrecomputedStraus::new(static_points))
    }

    fn len(&self) -> usize {
        self.0.len()
    }

    fn is_empty(&self) -> bool {
        self.0.is_empty()
    }

    fn optional_mixed_multiscalar_mul<I, J, K>(
        &self,
        static_scalars: I,
        dynamic_scalars: J,
        dynamic_points: K,
    ) -> Option<Self::Point>
    where
        I: IntoIterator,
        I::Item: Borrow<Scalar>,
        J: IntoIterator,
        J::Item: Borrow<Scalar>,
        K: IntoIterator<Item = Option<Self::Point>>,
    {
        self.0
            .optional_mixed_multiscalar_mul(static_scalars, dynamic_scalars, dynamic_points)
    }
}

impl EdwardsPoint {
    /// Compute \\(aA + bB\\) in variable time, where \\(B\\) is the Ed25519 basepoint.
    pub fn vartime_double_scalar_mul_basepoint(
        a: &Scalar,
        A: &EdwardsPoint,
        b: &Scalar,
    ) -> EdwardsPoint {
        crate::backend::vartime_double_base_mul(a, A, b)
    }
}

#[cfg(feature = "precomputed-tables")]
macro_rules! impl_basepoint_table {
    (Name = $name:ident, LookupTable = $table:ident, Point = $point:ty, Radix = $radix:expr, Additions = $adds:expr) => {
        /// A precomputed table of multiples of a basepoint, for accelerating
        /// fixed-base scalar multiplication.  One table, for the Ed25519
        /// basepoint, is provided in the [`constants`] module.
        ///
        /// The basepoint tables are reasonably large, so they should probably be boxed.
        ///
        /// The sizes for the tables and the number of additions required for one scalar
        /// multiplication are as follows:
        ///
        /// * [`EdwardsBasepointTableRadix16`]: 30KB, 64A
        ///   (this is the default size, and is used for
        ///   [`constants::ED25519_BASEPOINT_TABLE`])
        /// * [`EdwardsBasepointTableRadix64`]: 120KB, 43A
        /// * [`EdwardsBasepointTableRadix128`]: 240KB, 37A
        /// * [`EdwardsBasepointTableRadix256`]: 480KB, 33A
        ///
        /// # Why 33 additions for radix-256?
        ///
        /// Normally, the radix-256 tables would allow for only 32 additions per scalar
        /// multiplication.  However, due to the fact that standardised definitions of
        /// legacy protocols—such as x25519—require allowing unreduced 255-bit scalars
        /// invariants, when converting such an unreduced scalar's representation to
        /// radix-\\(2^{8}\\), we cannot guarantee the carry bit will fit in the last
        /// coefficient (the coefficients are `i8`s).  When, \\(w\\), the power-of-2 of
        /// the radix, is \\(w < 8\\), we can fold the final carry onto the last
        /// coefficient, \\(d\\), because \\(d < 2^{w/2}\\), so
        /// $$
        ///     d + carry \cdot 2^{w} = d + 1 \cdot 2^{w} < 2^{w+1} < 2^{8}
        /// $$
        /// When \\(w = 8\\), we can't fit \\(carry \cdot 2^{w}\\) into an `i8`, so we
        /// add the carry bit onto an additional coefficient.
        #[derive(Clone)]
        #[repr(transparent)]
        pub struct $name(pub(crate) [$table<AffineNielsPoint>; 32]);

        impl BasepointTable for $name {
            type Point = $point;

            /// Create a table of precomputed multiples of `basepoint`.
            fn create(basepoint: &$point) -> $name {
                // XXX use init_with
                let mut table = $name([$table::default(); 32]);
                let mut P = *basepoint;
                for i in 0..32 {
                    // P = (2w)^i * B
                    table.0[i] = $table::from(&P);
                    P = P.mul_by_pow_2($radix + $radix);
                }
                table
            }

            /// Get the basepoint for this table as an `EdwardsPoint`.
            fn basepoint(&self) -> $point {
                // self.0[0].select(1) = 1*(16^2)^0*B
                // but as an `AffineNielsPoint`, so add identity to convert to extended.
                (&<$point>::identity() + &self.0[0].select(1)).as_extended()
            }

            /// The computation uses Pippeneger's algorithm, as described for the
            /// specific case of radix-16 on page 13 of the Ed25519 paper.
            ///
            /// # Piggenger's Algorithm Generalised
            ///
            /// Write the scalar \\(a\\) in radix-\\(w\\), where \\(w\\) is a power of
            /// 2, with coefficients in \\([\frac{-w}{2},\frac{w}{2})\\), i.e.,
            /// $$
            ///     a = a\_0 + a\_1 w\^1 + \cdots + a\_{x} w\^{x},
            /// $$
            /// with
            /// $$
            /// \begin{aligned}
            ///     \frac{-w}{2} \leq a_i < \frac{w}{2}
            ///     &&\cdots&&
            ///     \frac{-w}{2} \leq a\_{x} \leq \frac{w}{2}
            /// \end{aligned}
            /// $$
            /// and the number of additions, \\(x\\), is given by
            /// \\(x = \lceil \frac{256}{w} \rceil\\). Then
            /// $$
            ///     a B = a\_0 B + a\_1 w\^1 B + \cdots + a\_{x-1} w\^{x-1} B.
            /// $$
            /// Grouping even and odd coefficients gives
            /// $$
            /// \begin{aligned}
            ///     a B = \quad a\_0 w\^0 B +& a\_2 w\^2 B + \cdots + a\_{x-2} w\^{x-2} B    \\\\
            ///               + a\_1 w\^1 B +& a\_3 w\^3 B + \cdots + a\_{x-1} w\^{x-1} B    \\\\
            ///         = \quad(a\_0 w\^0 B +& a\_2 w\^2 B + \cdots + a\_{x-2} w\^{x-2} B)   \\\\
            ///             + w(a\_1 w\^0 B +& a\_3 w\^2 B + \cdots + a\_{x-1} w\^{x-2} B).  \\\\
            /// \end{aligned}
            /// $$
            /// For each \\(i = 0 \ldots 31\\), we create a lookup table of
            /// $$
            /// [w\^{2i} B, \ldots, \frac{w}{2}\cdot w\^{2i} B],
            /// $$
            /// and use it to select \\( y \cdot w\^{2i} \cdot B \\) in constant time.
            ///
            /// The radix-\\(w\\) representation requires that the scalar is bounded
            /// by \\(2\^{255}\\), which is always the case.
            ///
            /// The above algorithm is trivially generalised to other powers-of-2 radices.
            fn mul_base(&self, scalar: &Scalar) -> $point {
                let a = scalar.as_radix_2w($radix);

                let tables = &self.0;
                let mut P = <$point>::identity();

                for i in (0..$adds).filter(|x| x % 2 == 1) {
                    P = (&P + &tables[i / 2].select(a[i])).as_extended();
                }

                P = P.mul_by_pow_2($radix);

                for i in (0..$adds).filter(|x| x % 2 == 0) {
                    P = (&P + &tables[i / 2].select(a[i])).as_extended();
                }

                P
            }
        }

        impl<'a, 'b> Mul<&'b Scalar> for &'a $name {
            type Output = $point;

            /// Construct an `EdwardsPoint` from a `Scalar` \\(a\\) by
            /// computing the multiple \\(aB\\) of this basepoint \\(B\\).
            fn mul(self, scalar: &'b Scalar) -> $point {
                // delegate to a private function so that its documentation appears in internal docs
                self.mul_base(scalar)
            }
        }

        impl<'a, 'b> Mul<&'a $name> for &'b Scalar {
            type Output = $point;

            /// Construct an `EdwardsPoint` from a `Scalar` \\(a\\) by
            /// computing the multiple \\(aB\\) of this basepoint \\(B\\).
            fn mul(self, basepoint_table: &'a $name) -> $point {
                basepoint_table * self
            }
        }

        impl Debug for $name {
            fn fmt(&self, f: &mut core::fmt::Formatter<'_>) -> core::fmt::Result {
                write!(f, "{:?}([\n", stringify!($name))?;
                for i in 0..32 {
                    write!(f, "\t{:?},\n", &self.0[i])?;
                }
                write!(f, "])")
            }
        }
    };
} // End macro_rules! impl_basepoint_table

// The number of additions required is ceil(256/w) where w is the radix representation.
cfg_if! {
    if #[cfg(feature = "precomputed-tables")] {
        impl_basepoint_table! {
            Name = EdwardsBasepointTable,
            LookupTable = LookupTableRadix16,
            Point = EdwardsPoint,
            Radix = 4,
            Additions = 64
        }
        impl_basepoint_table! {
            Name = EdwardsBasepointTableRadix32,
            LookupTable = LookupTableRadix32,
            Point = EdwardsPoint,
            Radix = 5,
            Additions = 52
        }
        impl_basepoint_table! {
            Name = EdwardsBasepointTableRadix64,
            LookupTable = LookupTableRadix64,
            Point = EdwardsPoint,
            Radix = 6,
            Additions = 43
        }
        impl_basepoint_table! {
            Name = EdwardsBasepointTableRadix128,
            LookupTable = LookupTableRadix128,
            Point = EdwardsPoint,
            Radix = 7,
            Additions = 37
        }
        impl_basepoint_table! {
            Name = EdwardsBasepointTableRadix256,
            LookupTable = LookupTableRadix256,
            Point = EdwardsPoint,
            Radix = 8,
            Additions = 33
        }

        /// A type-alias for [`EdwardsBasepointTable`] because the latter is
        /// used as a constructor in the [`constants`] module.
        //
        // Same as for `LookupTableRadix16`, we have to define `EdwardsBasepointTable`
        // first, because it's used as a constructor, and then provide a type alias for
        // it.
        pub type EdwardsBasepointTableRadix16 = EdwardsBasepointTable;
    }
}

#[cfg(feature = "precomputed-tables")]
macro_rules! impl_basepoint_table_conversions {
    (LHS = $lhs:ty, RHS = $rhs:ty) => {
        impl<'a> From<&'a $lhs> for $rhs {
            fn from(table: &'a $lhs) -> $rhs {
                <$rhs>::create(&table.basepoint())
            }
        }

        impl<'a> From<&'a $rhs> for $lhs {
            fn from(table: &'a $rhs) -> $lhs {
                <$lhs>::create(&table.basepoint())
            }
        }
    };
}

cfg_if! {
    if #[cfg(feature = "precomputed-tables")] {
        // Conversions from radix 16
        impl_basepoint_table_conversions! {
            LHS = EdwardsBasepointTableRadix16,
            RHS = EdwardsBasepointTableRadix32
        }
        impl_basepoint_table_conversions! {
            LHS = EdwardsBasepointTableRadix16,
            RHS = EdwardsBasepointTableRadix64
        }
        impl_basepoint_table_conversions! {
            LHS = EdwardsBasepointTableRadix16,
            RHS = EdwardsBasepointTableRadix128
        }
        impl_basepoint_table_conversions! {
            LHS = EdwardsBasepointTableRadix16,
            RHS = EdwardsBasepointTableRadix256
        }

        // Conversions from radix 32
        impl_basepoint_table_conversions! {
            LHS = EdwardsBasepointTableRadix32,
            RHS = EdwardsBasepointTableRadix64
        }
        impl_basepoint_table_conversions! {
            LHS = EdwardsBasepointTableRadix32,
            RHS = EdwardsBasepointTableRadix128
        }
        impl_basepoint_table_conversions! {
            LHS = EdwardsBasepointTableRadix32,
            RHS = EdwardsBasepointTableRadix256
        }

        // Conversions from radix 64
        impl_basepoint_table_conversions! {
            LHS = EdwardsBasepointTableRadix64,
            RHS = EdwardsBasepointTableRadix128
        }
        impl_basepoint_table_conversions! {
            LHS = EdwardsBasepointTableRadix64,
            RHS = EdwardsBasepointTableRadix256
        }

        // Conversions from radix 128
        impl_basepoint_table_conversions! {
            LHS = EdwardsBasepointTableRadix128,
            RHS = EdwardsBasepointTableRadix256
        }
    }
}

impl EdwardsPoint {
    /// Multiply by the cofactor: return \\(\[8\]P\\).
    pub fn mul_by_cofactor(&self) -> EdwardsPoint {
        self.mul_by_pow_2(3)
    }

    /// Compute \\([2\^k] P \\) by successive doublings. Requires \\( k > 0 \\).
    pub(crate) fn mul_by_pow_2(&self, k: u32) -> EdwardsPoint {
        debug_assert!(k > 0);
        let mut r: CompletedPoint;
        let mut s = self.as_projective();
        for _ in 0..(k - 1) {
            r = s.double();
            s = r.as_projective();
        }
        // Unroll last iteration so we can go directly as_extended()
        s.double().as_extended()
    }

    /// Determine if this point is of small order.
    ///
    /// # Return
    ///
    /// * `true` if `self` is in the torsion subgroup \\( \mathcal E\[8\] \\);
    /// * `false` if `self` is not in the torsion subgroup \\( \mathcal E\[8\] \\).
    ///
    /// # Example
    ///
    /// ```
    /// use curve25519_dalek::constants;
    ///
    /// // Generator of the prime-order subgroup
    /// let P = constants::ED25519_BASEPOINT_POINT;
    /// // Generator of the torsion subgroup
    /// let Q = constants::EIGHT_TORSION[1];
    ///
    /// // P has large order
    /// assert_eq!(P.is_small_order(), false);
    ///
    /// // Q has small order
    /// assert_eq!(Q.is_small_order(), true);
    /// ```
    pub fn is_small_order(&self) -> bool {
        self.mul_by_cofactor().is_identity()
    }

    /// Determine if this point is “torsion-free”, i.e., is contained in
    /// the prime-order subgroup.
    ///
    /// # Return
    ///
    /// * `true` if `self` has zero torsion component and is in the
    ///   prime-order subgroup;
    /// * `false` if `self` has a nonzero torsion component and is not
    ///   in the prime-order subgroup.
    ///
    /// # Example
    ///
    /// ```
    /// use curve25519_dalek::constants;
    ///
    /// // Generator of the prime-order subgroup
    /// let P = constants::ED25519_BASEPOINT_POINT;
    /// // Generator of the torsion subgroup
    /// let Q = constants::EIGHT_TORSION[1];
    ///
    /// // P is torsion-free
    /// assert_eq!(P.is_torsion_free(), true);
    ///
    /// // P + Q is not torsion-free
    /// assert_eq!((P+Q).is_torsion_free(), false);
    /// ```
    pub fn is_torsion_free(&self) -> bool {
        (self * constants::BASEPOINT_ORDER).is_identity()
    }
}

// ------------------------------------------------------------------------
// Debug traits
// ------------------------------------------------------------------------

impl Debug for EdwardsPoint {
    fn fmt(&self, f: &mut core::fmt::Formatter<'_>) -> core::fmt::Result {
        write!(
            f,
            "EdwardsPoint{{\n\tX: {:?},\n\tY: {:?},\n\tZ: {:?},\n\tT: {:?}\n}}",
            &self.X, &self.Y, &self.Z, &self.T
        )
    }
}

// ------------------------------------------------------------------------
// group traits
// ------------------------------------------------------------------------

// Use the full trait path to avoid Group::identity overlapping Identity::identity in the
// rest of the module (e.g. tests).
#[cfg(feature = "group")]
impl group::Group for EdwardsPoint {
    type Scalar = Scalar;

    fn try_from_rng<R: TryRngCore + ?Sized>(rng: &mut R) -> Result<Self, R::Error> {
        let mut repr = CompressedEdwardsY([0u8; 32]);
        loop {
            rng.try_fill_bytes(&mut repr.0)?;
            if let Some(p) = repr.decompress() {
                if !IsIdentity::is_identity(&p) {
                    break Ok(p);
                }
            }
        }
    }

    fn identity() -> Self {
        Identity::identity()
    }

    fn generator() -> Self {
        constants::ED25519_BASEPOINT_POINT
    }

    fn is_identity(&self) -> Choice {
        self.ct_eq(&Identity::identity())
    }

    fn double(&self) -> Self {
        self.double()
    }
}

#[cfg(feature = "group")]
impl GroupEncoding for EdwardsPoint {
    type Repr = [u8; 32];

    fn from_bytes(bytes: &Self::Repr) -> CtOption<Self> {
        let repr = CompressedEdwardsY(*bytes);
        let (is_valid_y_coord, X, Y, Z) = decompress::step_1(&repr);
        CtOption::new(decompress::step_2(&repr, X, Y, Z), is_valid_y_coord)
    }

    fn from_bytes_unchecked(bytes: &Self::Repr) -> CtOption<Self> {
        // Just use the checked API; there are no checks we can skip.
        Self::from_bytes(bytes)
    }

    fn to_bytes(&self) -> Self::Repr {
        self.compress().to_bytes()
    }
}

/// A `SubgroupPoint` represents a point on the Edwards form of Curve25519, that is
/// guaranteed to be in the prime-order subgroup.
#[cfg(feature = "group")]
#[derive(Clone, Copy, Debug, Default, PartialEq, Eq)]
pub struct SubgroupPoint(EdwardsPoint);

#[cfg(feature = "group")]
impl From<SubgroupPoint> for EdwardsPoint {
    fn from(p: SubgroupPoint) -> Self {
        p.0
    }
}

#[cfg(feature = "group")]
impl Neg for SubgroupPoint {
    type Output = Self;

    fn neg(self) -> Self::Output {
        SubgroupPoint(-self.0)
    }
}

#[cfg(feature = "group")]
impl Add<&SubgroupPoint> for &SubgroupPoint {
    type Output = SubgroupPoint;
    fn add(self, other: &SubgroupPoint) -> SubgroupPoint {
        SubgroupPoint(self.0 + other.0)
    }
}

#[cfg(feature = "group")]
define_add_variants!(
    LHS = SubgroupPoint,
    RHS = SubgroupPoint,
    Output = SubgroupPoint
);

#[cfg(feature = "group")]
impl Add<&SubgroupPoint> for &EdwardsPoint {
    type Output = EdwardsPoint;
    fn add(self, other: &SubgroupPoint) -> EdwardsPoint {
        self + other.0
    }
}

#[cfg(feature = "group")]
define_add_variants!(
    LHS = EdwardsPoint,
    RHS = SubgroupPoint,
    Output = EdwardsPoint
);

#[cfg(feature = "group")]
impl AddAssign<&SubgroupPoint> for SubgroupPoint {
    fn add_assign(&mut self, rhs: &SubgroupPoint) {
        self.0 += rhs.0
    }
}

#[cfg(feature = "group")]
define_add_assign_variants!(LHS = SubgroupPoint, RHS = SubgroupPoint);

#[cfg(feature = "group")]
impl AddAssign<&SubgroupPoint> for EdwardsPoint {
    fn add_assign(&mut self, rhs: &SubgroupPoint) {
        *self += rhs.0
    }
}

#[cfg(feature = "group")]
define_add_assign_variants!(LHS = EdwardsPoint, RHS = SubgroupPoint);

#[cfg(feature = "group")]
impl Sub<&SubgroupPoint> for &SubgroupPoint {
    type Output = SubgroupPoint;
    fn sub(self, other: &SubgroupPoint) -> SubgroupPoint {
        SubgroupPoint(self.0 - other.0)
    }
}

#[cfg(feature = "group")]
define_sub_variants!(
    LHS = SubgroupPoint,
    RHS = SubgroupPoint,
    Output = SubgroupPoint
);

#[cfg(feature = "group")]
impl Sub<&SubgroupPoint> for &EdwardsPoint {
    type Output = EdwardsPoint;
    fn sub(self, other: &SubgroupPoint) -> EdwardsPoint {
        self - other.0
    }
}

#[cfg(feature = "group")]
define_sub_variants!(
    LHS = EdwardsPoint,
    RHS = SubgroupPoint,
    Output = EdwardsPoint
);

#[cfg(feature = "group")]
impl SubAssign<&SubgroupPoint> for SubgroupPoint {
    fn sub_assign(&mut self, rhs: &SubgroupPoint) {
        self.0 -= rhs.0;
    }
}

#[cfg(feature = "group")]
define_sub_assign_variants!(LHS = SubgroupPoint, RHS = SubgroupPoint);

#[cfg(feature = "group")]
impl SubAssign<&SubgroupPoint> for EdwardsPoint {
    fn sub_assign(&mut self, rhs: &SubgroupPoint) {
        *self -= rhs.0;
    }
}

#[cfg(feature = "group")]
define_sub_assign_variants!(LHS = EdwardsPoint, RHS = SubgroupPoint);

#[cfg(feature = "group")]
impl<T> Sum<T> for SubgroupPoint
where
    T: Borrow<SubgroupPoint>,
{
    fn sum<I>(iter: I) -> Self
    where
        I: Iterator<Item = T>,
    {
        use group::Group;
        iter.fold(SubgroupPoint::identity(), |acc, item| acc + item.borrow())
    }
}

#[cfg(feature = "group")]
impl Mul<&Scalar> for &SubgroupPoint {
    type Output = SubgroupPoint;

    /// Scalar multiplication: compute `scalar * self`.
    ///
    /// For scalar multiplication of a basepoint,
    /// `EdwardsBasepointTable` is approximately 4x faster.
    fn mul(self, scalar: &Scalar) -> SubgroupPoint {
        SubgroupPoint(self.0 * scalar)
    }
}

#[cfg(feature = "group")]
define_mul_variants!(LHS = Scalar, RHS = SubgroupPoint, Output = SubgroupPoint);

#[cfg(feature = "group")]
impl Mul<&SubgroupPoint> for &Scalar {
    type Output = SubgroupPoint;

    /// Scalar multiplication: compute `scalar * self`.
    ///
    /// For scalar multiplication of a basepoint,
    /// `EdwardsBasepointTable` is approximately 4x faster.
    fn mul(self, point: &SubgroupPoint) -> SubgroupPoint {
        point * self
    }
}

#[cfg(feature = "group")]
define_mul_variants!(LHS = SubgroupPoint, RHS = Scalar, Output = SubgroupPoint);

#[cfg(feature = "group")]
impl MulAssign<&Scalar> for SubgroupPoint {
    fn mul_assign(&mut self, scalar: &Scalar) {
        self.0 *= scalar;
    }
}

#[cfg(feature = "group")]
define_mul_assign_variants!(LHS = SubgroupPoint, RHS = Scalar);

#[cfg(feature = "group")]
impl ConstantTimeEq for SubgroupPoint {
    fn ct_eq(&self, other: &SubgroupPoint) -> Choice {
        self.0.ct_eq(&other.0)
    }
}

#[cfg(feature = "group")]
impl ConditionallySelectable for SubgroupPoint {
    fn conditional_select(a: &SubgroupPoint, b: &SubgroupPoint, choice: Choice) -> SubgroupPoint {
        SubgroupPoint(EdwardsPoint::conditional_select(&a.0, &b.0, choice))
    }
}

#[cfg(all(feature = "group", feature = "zeroize"))]
impl Zeroize for SubgroupPoint {
    fn zeroize(&mut self) {
        self.0.zeroize();
    }
}

#[cfg(feature = "group")]
impl group::Group for SubgroupPoint {
    type Scalar = Scalar;

    fn try_from_rng<R: TryRngCore + ?Sized>(rng: &mut R) -> Result<Self, R::Error> {
        use group::ff::Field;

        // This will almost never loop, but `Group::random` is documented as returning a
        // non-identity element.
        let s = loop {
            let s: Scalar = Field::try_from_rng(rng)?;
            if !s.is_zero_vartime() {
                break s;
            }
        };

        // This gives an element of the prime-order subgroup.
        Ok(Self::generator() * s)
    }

    fn identity() -> Self {
        SubgroupPoint(Identity::identity())
    }

    fn generator() -> Self {
        SubgroupPoint(EdwardsPoint::generator())
    }

    fn is_identity(&self) -> Choice {
        self.0.ct_eq(&Identity::identity())
    }

    fn double(&self) -> Self {
        SubgroupPoint(self.0.double())
    }
}

#[cfg(feature = "group")]
impl GroupEncoding for SubgroupPoint {
    type Repr = <EdwardsPoint as GroupEncoding>::Repr;

    fn from_bytes(bytes: &Self::Repr) -> CtOption<Self> {
        EdwardsPoint::from_bytes(bytes).and_then(|p| p.into_subgroup())
    }

    fn from_bytes_unchecked(bytes: &Self::Repr) -> CtOption<Self> {
        EdwardsPoint::from_bytes_unchecked(bytes).and_then(|p| p.into_subgroup())
    }

    fn to_bytes(&self) -> Self::Repr {
        self.0.compress().to_bytes()
    }
}

#[cfg(feature = "group")]
impl PrimeGroup for SubgroupPoint {}

#[cfg(feature = "group")]
impl CofactorGroup for EdwardsPoint {
    type Subgroup = SubgroupPoint;

    fn clear_cofactor(&self) -> Self::Subgroup {
        SubgroupPoint(self.mul_by_cofactor())
    }

    fn into_subgroup(self) -> CtOption<Self::Subgroup> {
        CtOption::new(SubgroupPoint(self), CofactorGroup::is_torsion_free(&self))
    }

    fn is_torsion_free(&self) -> Choice {
        (self * constants::BASEPOINT_ORDER).ct_eq(&Self::identity())
    }
}

// ------------------------------------------------------------------------
// Tests
// ------------------------------------------------------------------------

#[cfg(test)]
mod test {
    use super::*;

    use rand_core::TryRngCore;

    #[cfg(feature = "alloc")]
    use alloc::vec::Vec;

    #[cfg(feature = "precomputed-tables")]
    use crate::constants::ED25519_BASEPOINT_TABLE;

    /// X coordinate of the basepoint.
    /// = 15112221349535400772501151409588531511454012693041857206046113283949847762202
    static BASE_X_COORD_BYTES: [u8; 32] = [
        0x1a, 0xd5, 0x25, 0x8f, 0x60, 0x2d, 0x56, 0xc9, 0xb2, 0xa7, 0x25, 0x95, 0x60, 0xc7, 0x2c,
        0x69, 0x5c, 0xdc, 0xd6, 0xfd, 0x31, 0xe2, 0xa4, 0xc0, 0xfe, 0x53, 0x6e, 0xcd, 0xd3, 0x36,
        0x69, 0x21,
    ];

    /// Compressed Edwards Y form of 2*basepoint.
    static BASE2_CMPRSSD: CompressedEdwardsY = CompressedEdwardsY([
        0xc9, 0xa3, 0xf8, 0x6a, 0xae, 0x46, 0x5f, 0xe, 0x56, 0x51, 0x38, 0x64, 0x51, 0x0f, 0x39,
        0x97, 0x56, 0x1f, 0xa2, 0xc9, 0xe8, 0x5e, 0xa2, 0x1d, 0xc2, 0x29, 0x23, 0x09, 0xf3, 0xcd,
        0x60, 0x22,
    ]);

    /// Compressed Edwards Y form of 16*basepoint.
    static BASE16_CMPRSSD: CompressedEdwardsY = CompressedEdwardsY([
        0xeb, 0x27, 0x67, 0xc1, 0x37, 0xab, 0x7a, 0xd8, 0x27, 0x9c, 0x07, 0x8e, 0xff, 0x11, 0x6a,
        0xb0, 0x78, 0x6e, 0xad, 0x3a, 0x2e, 0x0f, 0x98, 0x9f, 0x72, 0xc3, 0x7f, 0x82, 0xf2, 0x96,
        0x96, 0x70,
    ]);

    /// 4493907448824000747700850167940867464579944529806937181821189941592931634714
    pub static A_SCALAR: Scalar = Scalar {
        bytes: [
            0x1a, 0x0e, 0x97, 0x8a, 0x90, 0xf6, 0x62, 0x2d, 0x37, 0x47, 0x02, 0x3f, 0x8a, 0xd8,
            0x26, 0x4d, 0xa7, 0x58, 0xaa, 0x1b, 0x88, 0xe0, 0x40, 0xd1, 0x58, 0x9e, 0x7b, 0x7f,
            0x23, 0x76, 0xef, 0x09,
        ],
    };

    /// 2506056684125797857694181776241676200180934651973138769173342316833279714961
    pub static B_SCALAR: Scalar = Scalar {
        bytes: [
            0x91, 0x26, 0x7a, 0xcf, 0x25, 0xc2, 0x09, 0x1b, 0xa2, 0x17, 0x74, 0x7b, 0x66, 0xf0,
            0xb3, 0x2e, 0x9d, 0xf2, 0xa5, 0x67, 0x41, 0xcf, 0xda, 0xc4, 0x56, 0xa7, 0xd4, 0xaa,
            0xb8, 0x60, 0x8a, 0x05,
        ],
    };

    /// A_SCALAR * basepoint, computed with ed25519.py
    pub static A_TIMES_BASEPOINT: CompressedEdwardsY = CompressedEdwardsY([
        0xea, 0x27, 0xe2, 0x60, 0x53, 0xdf, 0x1b, 0x59, 0x56, 0xf1, 0x4d, 0x5d, 0xec, 0x3c, 0x34,
        0xc3, 0x84, 0xa2, 0x69, 0xb7, 0x4c, 0xc3, 0x80, 0x3e, 0xa8, 0xe2, 0xe7, 0xc9, 0x42, 0x5e,
        0x40, 0xa5,
    ]);

    /// A_SCALAR * (A_TIMES_BASEPOINT) + B_SCALAR * BASEPOINT
    /// computed with ed25519.py
    static DOUBLE_SCALAR_MULT_RESULT: CompressedEdwardsY = CompressedEdwardsY([
        0x7d, 0xfd, 0x6c, 0x45, 0xaf, 0x6d, 0x6e, 0x0e, 0xba, 0x20, 0x37, 0x1a, 0x23, 0x64, 0x59,
        0xc4, 0xc0, 0x46, 0x83, 0x43, 0xde, 0x70, 0x4b, 0x85, 0x09, 0x6f, 0xfe, 0x35, 0x4f, 0x13,
        0x2b, 0x42,
    ]);

    /// Test round-trip decompression for the basepoint.
    #[test]
    fn basepoint_decompression_compression() {
        let base_X = FieldElement::from_bytes(&BASE_X_COORD_BYTES);
        let bp = constants::ED25519_BASEPOINT_COMPRESSED
            .decompress()
            .unwrap();
        assert!(bp.is_valid());
        // Check that decompression actually gives the correct X coordinate
        assert_eq!(base_X, bp.X);
        assert_eq!(bp.compress(), constants::ED25519_BASEPOINT_COMPRESSED);
    }

    /// Test sign handling in decompression
    #[test]
    fn decompression_sign_handling() {
        // Manually set the high bit of the last byte to flip the sign
        let mut minus_basepoint_bytes = *constants::ED25519_BASEPOINT_COMPRESSED.as_bytes();
        minus_basepoint_bytes[31] |= 1 << 7;
        let minus_basepoint = CompressedEdwardsY(minus_basepoint_bytes)
            .decompress()
            .unwrap();
        // Test projective coordinates exactly since we know they should
        // only differ by a flipped sign.
        assert_eq!(minus_basepoint.X, -(&constants::ED25519_BASEPOINT_POINT.X));
        assert_eq!(minus_basepoint.Y, constants::ED25519_BASEPOINT_POINT.Y);
        assert_eq!(minus_basepoint.Z, constants::ED25519_BASEPOINT_POINT.Z);
        assert_eq!(minus_basepoint.T, -(&constants::ED25519_BASEPOINT_POINT.T));
    }

    /// Test that computing 1*basepoint gives the correct basepoint.
    #[cfg(feature = "precomputed-tables")]
    #[test]
    fn basepoint_mult_one_vs_basepoint() {
        let bp = ED25519_BASEPOINT_TABLE * &Scalar::ONE;
        let compressed = bp.compress();
        assert_eq!(compressed, constants::ED25519_BASEPOINT_COMPRESSED);
    }

    /// Test that `EdwardsBasepointTable::basepoint()` gives the correct basepoint.
    #[cfg(feature = "precomputed-tables")]
    #[test]
    fn basepoint_table_basepoint_function_correct() {
        let bp = ED25519_BASEPOINT_TABLE.basepoint();
        assert_eq!(bp.compress(), constants::ED25519_BASEPOINT_COMPRESSED);
    }

    /// Test `impl Add<EdwardsPoint> for EdwardsPoint`
    /// using basepoint + basepoint versus the 2*basepoint constant.
    #[test]
    fn basepoint_plus_basepoint_vs_basepoint2() {
        let bp = constants::ED25519_BASEPOINT_POINT;
        let bp_added = bp + bp;
        assert_eq!(bp_added.compress(), BASE2_CMPRSSD);
    }

    /// Test `impl Add<ProjectiveNielsPoint> for EdwardsPoint`
    /// using the basepoint, basepoint2 constants
    #[test]
    fn basepoint_plus_basepoint_projective_niels_vs_basepoint2() {
        let bp = constants::ED25519_BASEPOINT_POINT;
        let bp_added = (&bp + &bp.as_projective_niels()).as_extended();
        assert_eq!(bp_added.compress(), BASE2_CMPRSSD);
    }

    /// Test `impl Add<AffineNielsPoint> for EdwardsPoint`
    /// using the basepoint, basepoint2 constants
    #[test]
    fn basepoint_plus_basepoint_affine_niels_vs_basepoint2() {
        let bp = constants::ED25519_BASEPOINT_POINT;
        let bp_affine_niels = bp.as_affine_niels();
        let bp_added = (&bp + &bp_affine_niels).as_extended();
        assert_eq!(bp_added.compress(), BASE2_CMPRSSD);
    }

    /// Check that equality of `EdwardsPoints` handles projective
    /// coordinates correctly.
    #[test]
    fn extended_point_equality_handles_scaling() {
        let mut two_bytes = [0u8; 32];
        two_bytes[0] = 2;
        let id1 = EdwardsPoint::identity();
        let id2 = EdwardsPoint {
            X: FieldElement::ZERO,
            Y: FieldElement::from_bytes(&two_bytes),
            Z: FieldElement::from_bytes(&two_bytes),
            T: FieldElement::ZERO,
        };
        assert!(bool::from(id1.ct_eq(&id2)));
    }

    /// Sanity check for conversion to precomputed points
    #[cfg(feature = "precomputed-tables")]
    #[test]
    fn to_affine_niels_clears_denominators() {
        // construct a point as aB so it has denominators (ie. Z != 1)
        let aB = ED25519_BASEPOINT_TABLE * &A_SCALAR;
        let aB_affine_niels = aB.as_affine_niels();
        let also_aB = (&EdwardsPoint::identity() + &aB_affine_niels).as_extended();
        assert_eq!(aB.compress(), also_aB.compress());
    }

    /// Test mul_base versus a known scalar multiple from ed25519.py
    #[test]
    fn basepoint_mult_vs_ed25519py() {
        let aB = EdwardsPoint::mul_base(&A_SCALAR);
        assert_eq!(aB.compress(), A_TIMES_BASEPOINT);
    }

    /// Test that multiplication by the basepoint order kills the basepoint
    #[test]
    fn basepoint_mult_by_basepoint_order() {
        let should_be_id = EdwardsPoint::mul_base(&constants::BASEPOINT_ORDER);
        assert!(should_be_id.is_identity());
    }

    /// Test precomputed basepoint mult
    #[cfg(feature = "precomputed-tables")]
    #[test]
    fn test_precomputed_basepoint_mult() {
        let aB_1 = ED25519_BASEPOINT_TABLE * &A_SCALAR;
        let aB_2 = constants::ED25519_BASEPOINT_POINT * A_SCALAR;
        assert_eq!(aB_1.compress(), aB_2.compress());
    }

    /// Test scalar_mul versus a known scalar multiple from ed25519.py
    #[test]
    fn scalar_mul_vs_ed25519py() {
        let aB = constants::ED25519_BASEPOINT_POINT * A_SCALAR;
        assert_eq!(aB.compress(), A_TIMES_BASEPOINT);
    }

    /// Test basepoint.double() versus the 2*basepoint constant.
    #[test]
    fn basepoint_double_vs_basepoint2() {
        assert_eq!(
            constants::ED25519_BASEPOINT_POINT.double().compress(),
            BASE2_CMPRSSD
        );
    }

    /// Test that computing 2*basepoint is the same as basepoint.double()
    #[test]
    fn basepoint_mult_two_vs_basepoint2() {
        let two = Scalar::from(2u64);
        let bp2 = EdwardsPoint::mul_base(&two);
        assert_eq!(bp2.compress(), BASE2_CMPRSSD);
    }

    /// Test that all the basepoint table types compute the same results.
    #[cfg(feature = "precomputed-tables")]
    #[test]
    fn basepoint_tables() {
        let P = &constants::ED25519_BASEPOINT_POINT;
        let a = A_SCALAR;

        let table_radix16 = EdwardsBasepointTableRadix16::create(P);
        let table_radix32 = EdwardsBasepointTableRadix32::create(P);
        let table_radix64 = EdwardsBasepointTableRadix64::create(P);
        let table_radix128 = EdwardsBasepointTableRadix128::create(P);
        let table_radix256 = EdwardsBasepointTableRadix256::create(P);

        let aP = (ED25519_BASEPOINT_TABLE * &a).compress();
        let aP16 = (&table_radix16 * &a).compress();
        let aP32 = (&table_radix32 * &a).compress();
        let aP64 = (&table_radix64 * &a).compress();
        let aP128 = (&table_radix128 * &a).compress();
        let aP256 = (&table_radix256 * &a).compress();

        assert_eq!(aP, aP16);
        assert_eq!(aP16, aP32);
        assert_eq!(aP32, aP64);
        assert_eq!(aP64, aP128);
        assert_eq!(aP128, aP256);
    }

    /// Check unreduced scalar multiplication by the basepoint tables is the same no matter what
    /// radix the table is.
    #[cfg(feature = "precomputed-tables")]
    #[test]
    fn basepoint_tables_unreduced_scalar() {
        let P = &constants::ED25519_BASEPOINT_POINT;
        let a = crate::scalar::test::LARGEST_UNREDUCED_SCALAR;

        let table_radix16 = EdwardsBasepointTableRadix16::create(P);
        let table_radix32 = EdwardsBasepointTableRadix32::create(P);
        let table_radix64 = EdwardsBasepointTableRadix64::create(P);
        let table_radix128 = EdwardsBasepointTableRadix128::create(P);
        let table_radix256 = EdwardsBasepointTableRadix256::create(P);

        let aP = (ED25519_BASEPOINT_TABLE * &a).compress();
        let aP16 = (&table_radix16 * &a).compress();
        let aP32 = (&table_radix32 * &a).compress();
        let aP64 = (&table_radix64 * &a).compress();
        let aP128 = (&table_radix128 * &a).compress();
        let aP256 = (&table_radix256 * &a).compress();

        assert_eq!(aP, aP16);
        assert_eq!(aP16, aP32);
        assert_eq!(aP32, aP64);
        assert_eq!(aP64, aP128);
        assert_eq!(aP128, aP256);
    }

    /// Check that converting to projective and then back to extended round-trips.
    #[test]
    fn basepoint_projective_extended_round_trip() {
        assert_eq!(
            constants::ED25519_BASEPOINT_POINT
                .as_projective()
                .as_extended()
                .compress(),
            constants::ED25519_BASEPOINT_COMPRESSED
        );
    }

    /// Test computing 16*basepoint vs mul_by_pow_2(4)
    #[test]
    fn basepoint16_vs_mul_by_pow_2_4() {
        let bp16 = constants::ED25519_BASEPOINT_POINT.mul_by_pow_2(4);
        assert_eq!(bp16.compress(), BASE16_CMPRSSD);
    }

    /// Check that mul_base_clamped and mul_clamped agree
    #[test]
    fn mul_base_clamped() {
        let mut csprng = rand_core::OsRng;

        // Make a random curve point in the curve. Give it torsion to make things interesting.
        #[cfg(feature = "precomputed-tables")]
        let random_point = {
            let mut b = [0u8; 32];
            csprng.try_fill_bytes(&mut b).unwrap();
            EdwardsPoint::mul_base_clamped(b) + constants::EIGHT_TORSION[1]
        };
        // Make a basepoint table from the random point. We'll use this with mul_base_clamped
        #[cfg(feature = "precomputed-tables")]
        let random_table = EdwardsBasepointTableRadix256::create(&random_point);

        // Now test scalar mult. agreement on the default basepoint as well as random_point

        // Test that mul_base_clamped and mul_clamped agree on a large integer. Even after
        // clamping, this integer is not reduced mod l.
        let a_bytes = [0xff; 32];
        assert_eq!(
            EdwardsPoint::mul_base_clamped(a_bytes),
            constants::ED25519_BASEPOINT_POINT.mul_clamped(a_bytes)
        );
        #[cfg(feature = "precomputed-tables")]
        assert_eq!(
            random_table.mul_base_clamped(a_bytes),
            random_point.mul_clamped(a_bytes)
        );

        // Test agreement on random integers
        for _ in 0..100 {
            // This will be reduced mod l with probability l / 2^256 ≈ 6.25%
            let mut a_bytes = [0u8; 32];
            csprng.try_fill_bytes(&mut a_bytes).unwrap();

            assert_eq!(
                EdwardsPoint::mul_base_clamped(a_bytes),
                constants::ED25519_BASEPOINT_POINT.mul_clamped(a_bytes)
            );
            #[cfg(feature = "precomputed-tables")]
            assert_eq!(
                random_table.mul_base_clamped(a_bytes),
                random_point.mul_clamped(a_bytes)
            );
        }
    }

    #[test]
    #[cfg(feature = "alloc")]
    fn impl_sum() {
        // Test that sum works for non-empty iterators
        let BASE = constants::ED25519_BASEPOINT_POINT;

        let s1 = Scalar::from(999u64);
        let P1 = BASE * s1;

        let s2 = Scalar::from(333u64);
        let P2 = BASE * s2;

        let vec = vec![P1, P2];
        let sum: EdwardsPoint = vec.iter().sum();

        assert_eq!(sum, P1 + P2);

        // Test that sum works for the empty iterator
        let empty_vector: Vec<EdwardsPoint> = vec![];
        let sum: EdwardsPoint = empty_vector.iter().sum();

        assert_eq!(sum, EdwardsPoint::identity());

        // Test that sum works on owning iterators
        let s = Scalar::from(2u64);
        let mapped = vec.iter().map(|x| x * s);
        let sum: EdwardsPoint = mapped.sum();

        assert_eq!(sum, P1 * s + P2 * s);
    }

    /// Test that the conditional assignment trait works for AffineNielsPoints.
    #[test]
    fn conditional_assign_for_affine_niels_point() {
        let id = AffineNielsPoint::identity();
        let mut p1 = AffineNielsPoint::identity();
        let bp = constants::ED25519_BASEPOINT_POINT.as_affine_niels();

        p1.conditional_assign(&bp, Choice::from(0));
        assert_eq!(p1, id);
        p1.conditional_assign(&bp, Choice::from(1));
        assert_eq!(p1, bp);
    }

    #[test]
    fn is_small_order() {
        // The basepoint has large prime order
        assert!(!constants::ED25519_BASEPOINT_POINT.is_small_order());
        // constants::EIGHT_TORSION has all points of small order.
        for torsion_point in &constants::EIGHT_TORSION {
            assert!(torsion_point.is_small_order());
        }
    }

    #[test]
    fn compressed_identity() {
        assert_eq!(
            EdwardsPoint::identity().compress(),
            CompressedEdwardsY::identity()
        );

        #[cfg(feature = "alloc")]
        {
            let compressed = EdwardsPoint::compress_batch(&[EdwardsPoint::identity()]);
            assert_eq!(&compressed, &[CompressedEdwardsY::identity()]);
        }
    }

    #[cfg(feature = "alloc")]
    #[test]
    fn compress_batch() {
        let mut rng = rand::rng();

        // TODO(tarcieri): proptests?
        // Make some points deterministically then randomly
        let mut points = (1u64..16)
            .map(|n| constants::ED25519_BASEPOINT_POINT * Scalar::from(n))
            .collect::<Vec<_>>();
        points.extend(core::iter::repeat_with(|| EdwardsPoint::random(&mut rng)).take(100));
        let compressed = EdwardsPoint::compress_batch(&points);

        // Check that the batch-compressed points match the individually compressed ones
        for (point, compressed) in points.iter().zip(&compressed) {
            assert_eq!(&point.compress(), compressed);
        }
    }

    #[test]
    fn is_identity() {
        assert!(EdwardsPoint::identity().is_identity());
        assert!(!constants::ED25519_BASEPOINT_POINT.is_identity());
    }

    /// Rust's debug builds have overflow and underflow trapping,
    /// and enable `debug_assert!()`.  This performs many scalar
    /// multiplications to attempt to trigger possible overflows etc.
    ///
    /// For instance, the `u64` `Mul` implementation for
    /// `FieldElements` requires the input `Limb`s to be bounded by
    /// 2^54, but we cannot enforce this dynamically at runtime, or
    /// statically at compile time (until Rust gets type-level
    /// integers, at which point we can encode "bits of headroom" into
    /// the type system and prove correctness).
    #[test]
    fn monte_carlo_overflow_underflow_debug_assert_test() {
        let mut P = constants::ED25519_BASEPOINT_POINT;
        // N.B. each scalar_mul does 1407 field mults, 1024 field squarings,
        // so this does ~ 1M of each operation.
        for _ in 0..1_000 {
            P *= &A_SCALAR;
        }
    }

    #[test]
    fn scalarmult_extended_point_works_both_ways() {
        let G: EdwardsPoint = constants::ED25519_BASEPOINT_POINT;
        let s: Scalar = A_SCALAR;

        let P1 = G * s;
        let P2 = s * G;

        assert!(P1.compress().to_bytes() == P2.compress().to_bytes());
    }

    // A single iteration of a consistency check for MSM.
    #[cfg(feature = "alloc")]
    fn multiscalar_consistency_iter(n: usize) {
        let mut rng = rand::rng();

        // Construct random coefficients x0, ..., x_{n-1},
        // followed by some extra hardcoded ones.
        let xs = (0..n).map(|_| Scalar::random(&mut rng)).collect::<Vec<_>>();
        let check = xs.iter().map(|xi| xi * xi).sum::<Scalar>();

        // Construct points G_i = x_i * B
        let Gs = xs.iter().map(EdwardsPoint::mul_base).collect::<Vec<_>>();

        // Compute H1 = <xs, Gs> (consttime)
        let H1 = EdwardsPoint::multiscalar_mul(&xs, &Gs);
        // Compute H2 = <xs, Gs> (vartime)
        let H2 = EdwardsPoint::vartime_multiscalar_mul(&xs, &Gs);
        // Compute H3 = <xs, Gs> = sum(xi^2) * B
        let H3 = EdwardsPoint::mul_base(&check);

        assert_eq!(H1, H3);
        assert_eq!(H2, H3);
    }

    // Use different multiscalar sizes to hit different internal
    // parameters.

    #[test]
    #[cfg(feature = "alloc")]
    fn multiscalar_consistency_n_100() {
        let iters = 50;
        for _ in 0..iters {
            multiscalar_consistency_iter(100);
        }
    }

    #[test]
    #[cfg(feature = "alloc")]
    fn multiscalar_consistency_n_250() {
        let iters = 50;
        for _ in 0..iters {
            multiscalar_consistency_iter(250);
        }
    }

    #[test]
    #[cfg(feature = "alloc")]
    fn multiscalar_consistency_n_500() {
        let iters = 50;
        for _ in 0..iters {
            multiscalar_consistency_iter(500);
        }
    }

    #[test]
    #[cfg(feature = "alloc")]
    fn multiscalar_consistency_n_1000() {
        let iters = 50;
        for _ in 0..iters {
            multiscalar_consistency_iter(1000);
        }
    }

    #[test]
    #[cfg(feature = "alloc")]
    fn batch_to_montgomery() {
        let mut rng = rand::rng();

        let scalars = (0..128)
            .map(|_| Scalar::random(&mut rng))
            .collect::<Vec<_>>();

        let points = scalars
            .iter()
            .map(EdwardsPoint::mul_base)
            .collect::<Vec<_>>();

        let single_monts = points
            .iter()
            .map(EdwardsPoint::to_montgomery)
            .collect::<Vec<_>>();

        for i in [0, 1, 2, 3, 10, 50, 128] {
            let invs = EdwardsPoint::to_montgomery_batch(&points[..i]);
            assert_eq!(&invs, &single_monts[..i]);
        }
    }

    #[test]
    #[cfg(feature = "alloc")]
    fn vartime_precomputed_vs_nonprecomputed_multiscalar() {
        let mut rng = rand::rng();

        let static_scalars = (0..128)
            .map(|_| Scalar::random(&mut rng))
            .collect::<Vec<_>>();

        let dynamic_scalars = (0..128)
            .map(|_| Scalar::random(&mut rng))
            .collect::<Vec<_>>();

        let check_scalar: Scalar = static_scalars
            .iter()
            .chain(dynamic_scalars.iter())
            .map(|s| s * s)
            .sum();

        let static_points = static_scalars
            .iter()
            .map(EdwardsPoint::mul_base)
            .collect::<Vec<_>>();
        let dynamic_points = dynamic_scalars
            .iter()
            .map(EdwardsPoint::mul_base)
            .collect::<Vec<_>>();

        let precomputation = VartimeEdwardsPrecomputation::new(static_points.iter());

        assert_eq!(precomputation.len(), 128);
        assert!(!precomputation.is_empty());

        let P = precomputation.vartime_mixed_multiscalar_mul(
            &static_scalars,
            &dynamic_scalars,
            &dynamic_points,
        );

        use crate::traits::VartimeMultiscalarMul;
        let Q = EdwardsPoint::vartime_multiscalar_mul(
            static_scalars.iter().chain(dynamic_scalars.iter()),
            static_points.iter().chain(dynamic_points.iter()),
        );

        let R = EdwardsPoint::mul_base(&check_scalar);

        assert_eq!(P.compress(), R.compress());
        assert_eq!(Q.compress(), R.compress());
    }

    mod vartime {
        use super::super::*;
        use super::{A_SCALAR, A_TIMES_BASEPOINT, B_SCALAR, DOUBLE_SCALAR_MULT_RESULT};

        /// Test double_scalar_mul_vartime vs ed25519.py
        #[test]
        fn double_scalar_mul_basepoint_vs_ed25519py() {
            let A = A_TIMES_BASEPOINT.decompress().unwrap();
            let result =
                EdwardsPoint::vartime_double_scalar_mul_basepoint(&A_SCALAR, &A, &B_SCALAR);
            assert_eq!(result.compress(), DOUBLE_SCALAR_MULT_RESULT);
        }

        #[test]
        #[cfg(feature = "alloc")]
        fn multiscalar_mul_vs_ed25519py() {
            let A = A_TIMES_BASEPOINT.decompress().unwrap();
            let result = EdwardsPoint::vartime_multiscalar_mul(
                &[A_SCALAR, B_SCALAR],
                &[A, constants::ED25519_BASEPOINT_POINT],
            );
            assert_eq!(result.compress(), DOUBLE_SCALAR_MULT_RESULT);
        }

        #[test]
        #[cfg(feature = "alloc")]
        fn multiscalar_mul_vartime_vs_consttime() {
            let A = A_TIMES_BASEPOINT.decompress().unwrap();
            let result_vartime = EdwardsPoint::vartime_multiscalar_mul(
                &[A_SCALAR, B_SCALAR],
                &[A, constants::ED25519_BASEPOINT_POINT],
            );
            let result_consttime = EdwardsPoint::multiscalar_mul(
                &[A_SCALAR, B_SCALAR],
                &[A, constants::ED25519_BASEPOINT_POINT],
            );

            assert_eq!(result_vartime.compress(), result_consttime.compress());
        }
    }

    #[test]
    #[cfg(feature = "serde")]
    fn serde_bincode_basepoint_roundtrip() {
        use bincode;

        let encoded = bincode::serialize(&constants::ED25519_BASEPOINT_POINT).unwrap();
        let enc_compressed = bincode::serialize(&constants::ED25519_BASEPOINT_COMPRESSED).unwrap();
        assert_eq!(encoded, enc_compressed);

        // Check that the encoding is 32 bytes exactly
        assert_eq!(encoded.len(), 32);

        let dec_uncompressed: EdwardsPoint = bincode::deserialize(&encoded).unwrap();
        let dec_compressed: CompressedEdwardsY = bincode::deserialize(&encoded).unwrap();

        assert_eq!(dec_uncompressed, constants::ED25519_BASEPOINT_POINT);
        assert_eq!(dec_compressed, constants::ED25519_BASEPOINT_COMPRESSED);

        // Check that the encoding itself matches the usual one
        let raw_bytes = constants::ED25519_BASEPOINT_COMPRESSED.as_bytes();
        let bp: EdwardsPoint = bincode::deserialize(raw_bytes).unwrap();
        assert_eq!(bp, constants::ED25519_BASEPOINT_POINT);
    }

    // Hash-to-curve test vectors from
    // https://www.rfc-editor.org/rfc/rfc9380.html#name-edwards25519_xmdsha-512_ell2
    // These are of the form (input_msg, output_x, output_y)
    #[cfg(all(feature = "alloc", feature = "digest"))]
    const RFC_HASH_TO_CURVE_KAT: &[(&[u8], &str, &str)] = &[
        (
            b"",
            "1ff2b70ecf862799e11b7ae744e3489aa058ce805dd323a936375a84695e76da",
            "222e314d04a4d5725e9f2aff9fb2a6b69ef375a1214eb19021ceab2d687f0f9b",
        ),
        (
            b"abc",
            "5f13cc69c891d86927eb37bd4afc6672360007c63f68a33ab423a3aa040fd2a8",
            "67732d50f9a26f73111dd1ed5dba225614e538599db58ba30aaea1f5c827fa42",
        ),
        (
            b"abcdef0123456789",
            "1dd2fefce934ecfd7aae6ec998de088d7dd03316aa1847198aecf699ba6613f1",
            "2f8a6c24dd1adde73909cada6a4a137577b0f179d336685c4a955a0a8e1a86fb",
        ),
        (
            b"q128_qqqqqqqqqqqqqqqqqqqqqqqqqqqqqqqqqqqqqqqqqqqqqqqqqqqqqqqqqqqqqqqqqqqqqqqqqqqqqqqq\
            qqqqqqqqqqqqqqqqqqqqqqqqqqqqqqqqqqqqqqqqqqqqqqqq",
            "35fbdc5143e8a97afd3096f2b843e07df72e15bfca2eaf6879bf97c5d3362f73",
            "2af6ff6ef5ebba128b0774f4296cb4c2279a074658b083b8dcca91f57a603450",
        ),
        (
            b"a512_aaaaaaaaaaaaaaaaaaaaaaaaaaaaaaaaaaaaaaaaaaaaaaaaaaaaaaaaaaaaaaaaaaaaaaaaaaaaaaaa\
            aaaaaaaaaaaaaaaaaaaaaaaaaaaaaaaaaaaaaaaaaaaaaaaaaaaaaaaaaaaaaaaaaaaaaaaaaaaaaaaaaaaaaaa\
            aaaaaaaaaaaaaaaaaaaaaaaaaaaaaaaaaaaaaaaaaaaaaaaaaaaaaaaaaaaaaaaaaaaaaaaaaaaaaaaaaaaaaaa\
            aaaaaaaaaaaaaaaaaaaaaaaaaaaaaaaaaaaaaaaaaaaaaaaaaaaaaaaaaaaaaaaaaaaaaaaaaaaaaaaaaaaaaaa\
            aaaaaaaaaaaaaaaaaaaaaaaaaaaaaaaaaaaaaaaaaaaaaaaaaaaaaaaaaaaaaaaaaaaaaaaaaaaaaaaaaaaaaaa\
            aaaaaaaaaaaaaaaaaaaaaaaaaaaaaaaaaaaaaaaaaaaaaaaaaaaaaaaaaaaaaaaaaaaaaaaaaaaaaaaaaaaa",
            "6e5e1f37e99345887fc12111575fc1c3e36df4b289b8759d23af14d774b66bff",
            "2c90c3d39eb18ff291d33441b35f3262cdd307162cc97c31bfcc7a4245891a37"
        )
    ];

    #[test]
    #[cfg(all(feature = "alloc", feature = "digest"))]
    fn elligator_hash_to_curve_test_vectors() {
        let dst = b"QUUX-V01-CS02-with-edwards25519_XMD:SHA-512_ELL2_NU_";
        for (index, vector) in RFC_HASH_TO_CURVE_KAT.iter().enumerate() {
            let input = vector.0;

            let expected_output = {
                let mut x_bytes = hex::decode(vector.1).unwrap();
                x_bytes.reverse();
                let x = FieldElement::from_bytes(&x_bytes.try_into().unwrap());

                let mut y_bytes = hex::decode(vector.2).unwrap();
                y_bytes.reverse();
                let y = FieldElement::from_bytes(&y_bytes.try_into().unwrap());

                EdwardsPoint {
                    X: x,
                    Y: y,
                    Z: FieldElement::ONE,
                    T: &x * &y,
                }
            };

            let computed = EdwardsPoint::hash_to_curve::<sha2::Sha512>(&[&input], &[dst]);
            assert_eq!(computed, expected_output, "Failed in test {}", index);
        }
    }
}<|MERGE_RESOLUTION|>--- conflicted
+++ resolved
@@ -724,11 +724,7 @@
 // Addition and Subtraction
 // ------------------------------------------------------------------------
 
-<<<<<<< HEAD
-impl<'b> Add<&'b EdwardsPoint> for &EdwardsPoint {
-=======
 impl<'a> Add<&'a EdwardsPoint> for &EdwardsPoint {
->>>>>>> fc8a8a52
     type Output = EdwardsPoint;
     fn add(self, other: &'a EdwardsPoint) -> EdwardsPoint {
         (self + &other.as_projective_niels()).as_extended()
@@ -749,11 +745,7 @@
 
 define_add_assign_variants!(LHS = EdwardsPoint, RHS = EdwardsPoint);
 
-<<<<<<< HEAD
-impl<'b> Sub<&'b EdwardsPoint> for &EdwardsPoint {
-=======
 impl<'a> Sub<&'a EdwardsPoint> for &EdwardsPoint {
->>>>>>> fc8a8a52
     type Output = EdwardsPoint;
     fn sub(self, other: &'a EdwardsPoint) -> EdwardsPoint {
         (self - &other.as_projective_niels()).as_extended()
@@ -827,11 +819,7 @@
 define_mul_variants!(LHS = EdwardsPoint, RHS = Scalar, Output = EdwardsPoint);
 define_mul_variants!(LHS = Scalar, RHS = EdwardsPoint, Output = EdwardsPoint);
 
-<<<<<<< HEAD
-impl<'b> Mul<&'b Scalar> for &EdwardsPoint {
-=======
 impl<'a> Mul<&'a Scalar> for &EdwardsPoint {
->>>>>>> fc8a8a52
     type Output = EdwardsPoint;
     /// Scalar multiplication: compute `scalar * self`.
     ///
@@ -842,11 +830,7 @@
     }
 }
 
-<<<<<<< HEAD
-impl<'b> Mul<&'b EdwardsPoint> for &Scalar {
-=======
 impl<'a> Mul<&'a EdwardsPoint> for &Scalar {
->>>>>>> fc8a8a52
     type Output = EdwardsPoint;
 
     /// Scalar multiplication: compute `scalar * self`.
