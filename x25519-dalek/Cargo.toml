--- conflicted
+++ resolved
@@ -25,13 +25,9 @@
     "x25519",
     "diffie-hellman",
 ]
-<<<<<<< HEAD
-rust-version = "1.80"
-=======
 description = "X25519 elliptic curve Diffie-Hellman key exchange in pure-Rust, using curve25519-dalek."
 exclude = [".gitignore", ".travis.yml", "CONTRIBUTING.md"]
 rust-version = "1.85"
->>>>>>> fc8a8a52
 
 [badges]
 travis-ci = { repository = "dalek-cryptography/x25519-dalek", branch = "master" }
