name: All

on:
  push:
    branches: [ "master" ]
  pull_request:
    branches: [ "master" ]

env:
  CARGO_TERM_COLOR: always
  RUSTFLAGS: '-D warnings'

jobs:
  test-stable:
    name: Test 32/64 bit stable
    runs-on: ubuntu-latest
    strategy:
      matrix:
        include:
          # 32-bit target
          - target: i686-unknown-linux-gnu
            deps: sudo apt update && sudo apt install gcc-multilib

          # 64-bit target
          - target: x86_64-unknown-linux-gnu
    steps:
      - uses: actions/checkout@v3
      - uses: dtolnay/rust-toolchain@stable
      - run: rustup target add ${{ matrix.target }}
      - run: ${{ matrix.deps }}
      - run: cargo test --target ${{ matrix.target }} --no-default-features
      - run: cargo test --target ${{ matrix.target }}
      - run: cargo test --target ${{ matrix.target }} --all-features

  test-nightly:
    name: Test Nightly
    runs-on: ubuntu-latest
    steps:
    - uses: actions/checkout@v3
    - uses: dtolnay/rust-toolchain@nightly
    - run: cargo test

  bench:
    name: Check that benchmarks compile
    runs-on: ubuntu-latest
    steps:
    - uses: actions/checkout@v3
    - uses: dtolnay/rust-toolchain@stable
    - name: Build u32 bench
      env:
        RUSTFLAGS: '--cfg curve25519_dalek_bits="32"'
      run: cargo build --benches
    - name: Build u64 bench
      env:
        RUSTFLAGS: '--cfg curve25519_dalek_bits="64"'
      run: cargo build --benches
    - name: Build default (host native) bench
      run: cargo build --benches

  # Test no_std with serial (default)
  build-nostd-serial:
    name: Build serial on no_std target (thumbv7em-none-eabi)
    runs-on: ubuntu-latest
    strategy:
      matrix:
        include:
          - crate: curve25519-dalek
          - crate: ed25519-dalek
          - crate: x25519-dalek
    steps:
      - uses: actions/checkout@v3
      - uses: dtolnay/rust-toolchain@master
        with:
          toolchain: stable
          targets: thumbv7em-none-eabi
      - uses: taiki-e/install-action@cargo-hack
      # No default features build
      - name: no_std / no feat ${{ matrix.crate }}
        run: cargo build -p ${{ matrix.crate }} --target thumbv7em-none-eabi --release --no-default-features
      - name: no_std / cargo hack ${{ matrix.crate }}
<<<<<<< HEAD
        run: cargo hack build -p ${{ matrix.crate }} --target thumbv7em-none-eabi --release --each-feature --exclude-features default,std,getrandom,ecdlp
=======
        run: cargo hack build -p ${{ matrix.crate }} --target thumbv7em-none-eabi --release --each-feature --exclude-features default,std,os_rng
>>>>>>> fc8a8a52

  clippy:
    name: Check that clippy is happy
    runs-on: ubuntu-latest
    steps:
    - uses: actions/checkout@v3
<<<<<<< HEAD
    - uses: dtolnay/rust-toolchain@stable
=======
    - uses: dtolnay/rust-toolchain@1.87.0
>>>>>>> fc8a8a52
      with:
        components: clippy
    - run: cargo clippy --target x86_64-unknown-linux-gnu --all-features

  rustfmt:
    name: Check formatting
    runs-on: ubuntu-latest
    steps:
    - uses: actions/checkout@v3
    - uses: dtolnay/rust-toolchain@stable
      with:
        components: rustfmt
    - run: cargo fmt --all -- --check

  doc:
    name: Check docs
    runs-on: ubuntu-latest
    steps:
      - uses: actions/checkout@v3
      - uses: dtolnay/rust-toolchain@stable
        with:
          toolchain: stable
      - run: cargo doc --all-features

  typos:
    name: Check for typos
    runs-on: ubuntu-latest
    steps:
      - uses: actions/checkout@v4
      - uses: crate-ci/typos@v1.33.1<|MERGE_RESOLUTION|>--- conflicted
+++ resolved
@@ -78,22 +78,14 @@
       - name: no_std / no feat ${{ matrix.crate }}
         run: cargo build -p ${{ matrix.crate }} --target thumbv7em-none-eabi --release --no-default-features
       - name: no_std / cargo hack ${{ matrix.crate }}
-<<<<<<< HEAD
-        run: cargo hack build -p ${{ matrix.crate }} --target thumbv7em-none-eabi --release --each-feature --exclude-features default,std,getrandom,ecdlp
-=======
-        run: cargo hack build -p ${{ matrix.crate }} --target thumbv7em-none-eabi --release --each-feature --exclude-features default,std,os_rng
->>>>>>> fc8a8a52
+        run: cargo hack build -p ${{ matrix.crate }} --target thumbv7em-none-eabi --release --each-feature --exclude-features default,std,os_rng,ecdlp
 
   clippy:
     name: Check that clippy is happy
     runs-on: ubuntu-latest
     steps:
     - uses: actions/checkout@v3
-<<<<<<< HEAD
     - uses: dtolnay/rust-toolchain@stable
-=======
-    - uses: dtolnay/rust-toolchain@1.87.0
->>>>>>> fc8a8a52
       with:
         components: clippy
     - run: cargo clippy --target x86_64-unknown-linux-gnu --all-features
