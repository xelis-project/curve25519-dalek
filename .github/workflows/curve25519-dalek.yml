name: curve25519 Rust

on:
  push:
    branches: [ "master" ]
    paths:
      - 'curve25519-dalek/**'
      - '.github/workflows/curve25519-dalek.yml'
  pull_request:
    branches: [ "master" ]
    paths:
      - 'curve25519-dalek/**'
      - '.github/workflows/curve25519-dalek.yml'

defaults:
  run:
    working-directory: curve25519-dalek

env:
  CARGO_TERM_COLOR: always
  RUSTFLAGS: '-D warnings'

jobs:

  test-fiat:
    name: Test fiat backend
    runs-on: ubuntu-latest
    strategy:
      matrix:
        include:
          # 32-bit target
          - target: i686-unknown-linux-gnu
            deps: sudo apt update && sudo apt install gcc-multilib

          # 64-bit target
          - target: x86_64-unknown-linux-gnu
    steps:
      - uses: actions/checkout@v3
      - uses: dtolnay/rust-toolchain@stable
      - run: rustup target add ${{ matrix.target }}
      - run: ${{ matrix.deps }}
      - env:
          RUSTFLAGS: '--cfg curve25519_dalek_backend="fiat"'
        run: cargo test --target ${{ matrix.target }}

  # Default no_std test only tests using serial across all crates
  build-nostd-fiat:
    name: Build fiat on no_std target (thumbv7em-none-eabi)
    runs-on: ubuntu-latest
    strategy:
      matrix:
        include:
          - crate: curve25519-dalek
    steps:
      - uses: actions/checkout@v3
      - uses: dtolnay/rust-toolchain@master
        with:
          toolchain: stable
          targets: thumbv7em-none-eabi
      - uses: taiki-e/install-action@cargo-hack
      # No default features build
      - name: no_std fiat / no feat ${{ matrix.crate }}
        env:
          RUSTFLAGS: '--cfg curve25519_dalek_backend="fiat"'
        run: cargo build -p ${{ matrix.crate }} --target thumbv7em-none-eabi --release --no-default-features
      - name: no_std fiat / cargo hack ${{ matrix.crate }}
        env:
          RUSTFLAGS: '--cfg curve25519_dalek_backend="fiat"'      
        run: cargo hack build -p ${{ matrix.crate }} --target thumbv7em-none-eabi --release --each-feature --exclude-features default,std,getrandom,ecdlp

  test-serial:
    name: Test serial backend
    runs-on: ubuntu-latest
    strategy:
      matrix:
        include:
          # 32-bit target
          - target: i686-unknown-linux-gnu
            deps: sudo apt update && sudo apt install gcc-multilib

          # 64-bit target
          - target: x86_64-unknown-linux-gnu
    steps:
      - uses: actions/checkout@v3
      - uses: dtolnay/rust-toolchain@stable
      - run: rustup target add ${{ matrix.target }}
      - run: ${{ matrix.deps }}
      - env:
          RUSTFLAGS: '--cfg curve25519_dalek_backend="serial"'
        run: cargo test --target ${{ matrix.target }}

  build-script:
    name: Test Build Script
    runs-on: ubuntu-latest
    steps:
      - uses: actions/checkout@v3
      - uses: dtolnay/rust-toolchain@master
        with:
          toolchain: stable
          targets: wasm32-unknown-unknown,x86_64-unknown-linux-gnu,i686-unknown-linux-gnu
      - run: bash tests/build_tests.sh

  test-simd-nightly:
    name: Test simd backend (nightly)
    runs-on: ubuntu-latest
    steps:
    - uses: actions/checkout@v3
    - uses: dtolnay/rust-toolchain@nightly
    - env:
        # This will:
        #   1) build all of the x86_64 SIMD code,
        #   2) run all of the SIMD-specific tests that the test runner supports,
        #   3) run all of the normal tests using the best available SIMD backend.
        # This should automatically pick up the simd backend in a x84_64 runner
        RUSTFLAGS: '-C target_cpu=native'
      run: cargo test --target x86_64-unknown-linux-gnu

  test-simd-stable:
    name: Test simd backend (stable)
    runs-on: ubuntu-latest
    steps:
    - uses: actions/checkout@v3
    - uses: dtolnay/rust-toolchain@stable
    - env:
        # This will run AVX2-specific tests and run all of the normal tests
        # with the AVX2 backend, even if the runner supports AVX512.
        # This should automatically pick up the simd backend in a x86_64 runner
        # It should pick AVX2 due to stable toolchain used since AVX512 requires nigthly
        RUSTFLAGS: '-C target_feature=+avx2'
      run: cargo test --no-default-features --features alloc,precomputed-tables,zeroize,group-bits --target x86_64-unknown-linux-gnu

  msrv:
<<<<<<< HEAD
    name: Current MSRV is 1.80.0
=======
    name: Current MSRV is 1.85.0
>>>>>>> fc8a8a52
    runs-on: ubuntu-latest
    steps:
    - uses: actions/checkout@v3
    # Re-resolve Cargo.lock with minimal versions
    - uses: dtolnay/rust-toolchain@nightly
    - run: cargo update -Z minimal-versions
    # Now check that `cargo build` works with respect to the oldest possible
    # deps and the stated MSRV
<<<<<<< HEAD
    - uses: dtolnay/rust-toolchain@1.80.0
=======
    - uses: dtolnay/rust-toolchain@1.85.0
>>>>>>> fc8a8a52
    - run: cargo build --no-default-features --features serde
    # Also make sure the AVX2 build works
    - run: cargo build --target x86_64-unknown-linux-gnu<|MERGE_RESOLUTION|>--- conflicted
+++ resolved
@@ -130,11 +130,7 @@
       run: cargo test --no-default-features --features alloc,precomputed-tables,zeroize,group-bits --target x86_64-unknown-linux-gnu
 
   msrv:
-<<<<<<< HEAD
-    name: Current MSRV is 1.80.0
-=======
     name: Current MSRV is 1.85.0
->>>>>>> fc8a8a52
     runs-on: ubuntu-latest
     steps:
     - uses: actions/checkout@v3
@@ -143,11 +139,7 @@
     - run: cargo update -Z minimal-versions
     # Now check that `cargo build` works with respect to the oldest possible
     # deps and the stated MSRV
-<<<<<<< HEAD
-    - uses: dtolnay/rust-toolchain@1.80.0
-=======
     - uses: dtolnay/rust-toolchain@1.85.0
->>>>>>> fc8a8a52
     - run: cargo build --no-default-features --features serde
     # Also make sure the AVX2 build works
     - run: cargo build --target x86_64-unknown-linux-gnu