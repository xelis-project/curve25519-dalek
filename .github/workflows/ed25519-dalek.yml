--- conflicted
+++ resolved
@@ -20,11 +20,7 @@
 jobs:
 
   msrv:
-<<<<<<< HEAD
-    name: Current MSRV is 1.80.0
-=======
     name: Current MSRV is 1.85.0
->>>>>>> fc8a8a52
     runs-on: ubuntu-latest
     steps:
     - uses: actions/checkout@v3
@@ -33,9 +29,5 @@
     - run: cargo update -Z minimal-versions
       # Now check that `cargo build` works with respect to the oldest possible
       # deps and the stated MSRV
-<<<<<<< HEAD
-    - uses: dtolnay/rust-toolchain@1.80.0
-=======
     - uses: dtolnay/rust-toolchain@1.85.0
->>>>>>> fc8a8a52
     - run: cargo build